--- conflicted
+++ resolved
@@ -623,51 +623,6 @@
                 z_offset = slice_crop[0]
             else:
                 z_offset = 0
-<<<<<<< HEAD
-            # Pad imgs_particle in imgs_particle_full to accomodate offset
-            imgs_particle_full = np.zeros(
-                (imgs.shape[0] + z_offset, imgs.shape[1] + y_offset, \
-                    imgs.shape[2] + x_offset), 
-                dtype=np.uint8
-            )
-            imgs_particle_full[
-                z_offset + min_slice : z_offset + max_slice, 
-                y_offset + min_row : y_offset + max_row, 
-                x_offset + min_col : x_offset + max_col
-            ] = imgs_particle
-            # Do Surface Meshing - Marching Cubes
-            verts, faces, normals, values = measure.marching_cubes(
-                imgs_particle_full, step_size=voxel_step_size
-            )
-            # Create save path
-            fn = (
-                f'{output_filename_base}'
-                f'{str(region.label).zfill(n_particles_digits)}.stl'
-            )
-            stl_save_path = Path(stl_dir_location) / fn
-            # Save STL
-            if stl_overwrite and stl_save_path.exists():
-                stl_save_path.unlink()
-            else:
-                # Convert vertices (verts) and faces to numpy-stl format for 
-                # saving:
-                vertice_count = faces.shape[0]
-                stl_mesh = mesh.Mesh(
-                    np.zeros(vertice_count, dtype=mesh.Mesh.dtype),
-                    remove_empty_areas=False
-                )
-                for i, face in enumerate(faces):
-                    # stl_mesh.vectors are the position vectors. Multiplying by 
-                    # the spatial resolution of the scan makes these vectors 
-                    # physical.
-                    # x coordinate (vector[0]) from col (face[2])
-                    stl_mesh.vectors[i][0] = spatial_res * verts[face[2], :]
-                    # y coordinate (vector[1]) from row (face[1])
-                    stl_mesh.vectors[i][1] = spatial_res * verts[face[1], :]
-                    # z coordinate (vector[2]) from slice (face[0])
-                    stl_mesh.vectors[i][2] = spatial_res * verts[face[0], :]
-                # Write the mesh to STL file
-=======
             # Apply offsets to (x, y, z) coordinates of mesh
             stl_mesh.x += x_offset
             stl_mesh.y += y_offset
@@ -677,7 +632,6 @@
             stl_mesh.vectors *= spatial_res
             # Save STL only if mesh is closed
             if stl_mesh.is_closed():
->>>>>>> df46534f
                 stl_mesh.save(stl_save_path)
                 n_saved += 1
                 if not suppress_save_msg:
