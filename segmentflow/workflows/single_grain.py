import matplotlib.pyplot as plt
import numpy as np
from pathlib import Path
import pandas as pd
from scipy import ndimage as ndi
from segmentflow import segment, view, mesh
from skimage import filters, measure, morphology
import sys


WORKFLOW_NAME = Path(__file__).stem

WORKFLOW_DESCRIPTION = (
    'This workflow segments a single particle from a synchrotron CT scan of a'
    ' single F50 sand grain. Outputs can be a labeled TIF stack and/or STL'
    ' file. Developed for Segmentflow v0.0.3.'
)

CATEGORIZED_INPUT_SHORTHANDS = {
    'A. Input' : {
        'in_dir_path'  : '01. Input dir path',
        'file_suffix'  : '02. File suffix',
        'slice_crop'   : '03. Slice crop',
        'row_crop'     : '04. Row crop',
        'col_crop'     : '05. Column crop',
        'spatial_res'  : '06. Pixel size',
    },
    'B. Processing' : {
        'min_size_keep' : '01. Minimum volume of regions to keep',
        'ero_dil_iters' : '02. Number of erosion-dilation iterations',
<<<<<<< HEAD
        'flip_z'        : '03. Flip voxels in z direction',
=======
        'med_filt_size' : '03. Diameter of median filter (odd number, pixels)',
>>>>>>> 27c8b4de
        'mesh_step'     : '04. Voxel step size in surface mesh creation',
    },
    'C. Output' : {
        'overwrite'    : '01. Overwrite files',
        'out_prefix'   : '02. Output prefix',
        'nslices'      : '03. Number of slices in checkpoint plots',
        'out_dir_path' : '04. Path to save output dir',
        'save_stl'     : '05. Save STL file',
        'save_voxels'  : '06. Save voxel TIF stack'
    },
}

DEFAULT_VALUES = {
    'in_dir_path'   : 'REQUIRED',
    'file_suffix'   : '.tif',
    'slice_crop'    : None,
    'row_crop'      : None,
    'col_crop'      : None,
    'spatial_res'   : 1,
    'min_size_keep' : 500,
    'med_filt_size' : 3,
    'ero_dil_iters' : 8,
    'flip_z'        : False,
    'mesh_step'     : 1,
    'out_dir_path'  : 'REQUIRED',
    'out_prefix'    : '',
    'overwrite'     : True,
    'nslices'       : 5,
    'save_stl'      : True,
    'save_voxels'   : True,
}

#~~~~~~~~~~#
# Workflow #
#~~~~~~~~~~#
def workflow(argv):
    #-----------------------------------------------------#
    # Get command-line arguments and read YAML input file #
    #-----------------------------------------------------#
    ui = segment.process_args(
        argv, WORKFLOW_NAME, WORKFLOW_DESCRIPTION, CATEGORIZED_INPUT_SHORTHANDS,
        DEFAULT_VALUES
    )

    n_fig_digits = 2
    fig_n = 0
    if not Path(ui['out_dir_path']).exists():
        Path(ui['out_dir_path']).mkdir(parents=True)
    #-------------#
    # Load images #
    #-------------#
    print()
    imgs = segment.load_images(
        ui['in_dir_path'],
        slice_crop=ui['slice_crop'],
        row_crop=ui['row_crop'],
        col_crop=ui['col_crop'],
        convert_to_float=True,
        file_suffix=ui['file_suffix']
    )
    fig, axes = view.plot_slices(
        imgs,
        nslices=ui['nslices'],
        fig_w=7.5,
        dpi=300
    )
    plt.savefig(
        Path(ui['out_dir_path'])
        / f'{str(fig_n).zfill(n_fig_digits)}-raw-imgs.png')

    #-------------------#
    # Preprocess images #
    #-------------------#
    print()
    # Median filtering to reduce noise
    imgs_med = segment.preprocess(
        imgs, median_filter=True,
        rescale_intensity_range=None
    )

    #-----------------------#
    # Semantic segmentation #
    #-----------------------#
    imgs_binarized, thresh_vals = segment.binarize_multiotsu(
        imgs_med, n_otsu_classes=2
    )
    # Plot histogram
    hist, bin_edges = np.histogram(imgs_med)
    fig, ax = plt.subplots(dpi=300)
    ax.plot(bin_edges[1:], hist, lw=1)
    for val in thresh_vals:
        ax.axvline(val, c='red', zorder=0)
    fig_n += 1
    plt.savefig(
        Path(ui['out_dir_path'])
        / f'{str(fig_n).zfill(n_fig_digits)}-hist.png')
    # zyx
    fig, axes = view.plot_slices(
        imgs_binarized,
        nslices=ui['nslices'],
        fig_w=7.5,
        dpi=300
    )
    fig_n += 1
    plt.savefig(
        Path(ui['out_dir_path'])
        / f'{str(fig_n).zfill(n_fig_digits)}-bw-yx.png')
    # Plot rotated crop - yxz
    imgs_binarized_xz = np.rot90(imgs_binarized, axes=(2, 0))
    fig, axes = view.plot_slices(
        imgs_binarized_xz,
        nslices=ui['nslices'],
        fig_w=7.5,
        dpi=300
    )
    fig_n += 1
    plt.savefig(
        Path(ui['out_dir_path'])
        / f'{str(fig_n).zfill(n_fig_digits)}-bw-xz.png')

    #-------------------------------------------#
    # Remove small particles outside sand grain #
    #-------------------------------------------#
    print(f"Clearing noise smaller than {ui['min_size_keep']} voxels...")
    imgs_cleaned = np.zeros_like(imgs_binarized)
    for n in range(imgs_binarized.shape[0]):
        imgs_cleaned[n, ...] = morphology.remove_small_objects(
            measure.label(imgs_binarized[n, ...]),
            min_size=ui['min_size_keep']).astype(bool)
    # Fill small holes inside sand grain
    imgs_filled = np.zeros_like(imgs_cleaned)
    for n in range(imgs_cleaned.shape[0]):
        imgs_filled[n, ...] = ndi.binary_fill_holes(imgs_cleaned[n, ...])
    # Plot filled particle
    fig, axes = view.plot_slices(
        imgs_filled,
        nslices=ui['nslices'],
        fig_w=7.5,
        dpi=300
    )
    fig_n += 1
    plt.savefig(
        Path(ui['out_dir_path'])
        / f'{str(fig_n).zfill(n_fig_digits)}-filled.png')

    #---------------------------------#
    # Remove reconstruction artifacts #
    #---------------------------------#
    # Ring-like artifacts extruding from edge of sand grain:
    # Attempt to remove by eroding and then "re-roding" (dilating) region
    print('Removing reconstruction artifacts...')
    imgs_eroded = ndi.binary_erosion(
        imgs_filled,
        iterations=ui['ero_dil_iters']
    )
    imgs_eroded = ndi.binary_dilation(
        imgs_eroded,
        iterations=ui['ero_dil_iters']
    )
    # If max value of labeled images is not 1, there is more than one connected
    # particle and the largest needs to be isolated from the rest
    imgs_filled_labeled = measure.label(imgs_eroded)
    print('Number of particles =', imgs_filled_labeled.max())
    if imgs_filled_labeled.max() > 1:
        print('Isolating the largest particle...')
        df = pd.DataFrame(measure.regionprops_table(
            imgs_filled_labeled, properties=['label', 'area', 'bbox']
        ))
        df = df.rename(columns={'area' : 'volume'})
        # Get the label according to the particle with the largest volume
        largest_label = df.loc[df.volume.idxmax(), 'label']
        imgs_largest_only = np.zeros_like(imgs_filled_labeled, dtype=np.ubyte)
        imgs_largest_only[imgs_filled_labeled == largest_label] = 1
        imgs_eroded = imgs_largest_only
    # Plot eroded particle
    # zyx
    fig, axes = view.plot_slices(
        imgs_eroded,
        nslices=ui['nslices'],
        fig_w=7.5,
        dpi=300
    )
    fig_n += 1
    plt.savefig(
        Path(ui['out_dir_path'])
        / f'{str(fig_n).zfill(n_fig_digits)}-eroded-yx.png')
    # yxz
    imgs_eroded_xz = np.rot90(imgs_eroded, axes=(2, 0))
    fig, axes = view.plot_slices(
        imgs_eroded_xz,
        nslices=ui['nslices'],
        fig_w=7.5,
        dpi=300
    )
    fig_n += 1
    plt.savefig(
        Path(ui['out_dir_path'])
        / f'{str(fig_n).zfill(n_fig_digits)}-eroded-xz.png')
    #---------------#
    # Smooth voxels #
    #---------------#
    if (ui['med_filt_size'] % 2) == 0:
        ui['med_filt_size'] -= 1
        print(
            'Median filter size is not an odd number.'
            f"Setting to {ui['med_filt_size']}"
        )
    if (ui['med_filt_size']) > 1:
        print('Applying post-processing median filter...')
        imgs_eroded = filters.median(
            imgs_filled_labeled,
            footprint=morphology.ball(ui['med_filt_size'])
        )
        # Plot median filtered
        # zyx
        fig, axes = view.plot_slices(
            imgs_eroded,
            nslices=ui['nslices'],
            fig_w=7.5,
            dpi=300
        )
        fig_n += 1
        plt.savefig(
            Path(ui['out_dir_path'])
            / f'{str(fig_n).zfill(n_fig_digits)}-median-filtered-yx.png')
        # yxz
        imgs_eroded_xz = np.rot90(imgs_eroded, axes=(2, 0))
        fig, axes = view.plot_slices(
            imgs_eroded_xz,
            nslices=ui['nslices'],
            fig_w=7.5,
            dpi=300
        )
        fig_n += 1
        plt.savefig(
            Path(ui['out_dir_path'])
            / f'{str(fig_n).zfill(n_fig_digits)}-median-filtered-xz.png')

    #----------------------------#
    # Flip voxels in z-direction #
    #----------------------------#
    if ui['flip_z']:
        print('FLipping voxels in z direction...')
        imgs_filled_labeled = imgs_filled_labeled[::-1]
        # Plot eroded particle
        # zyx
        fig, axes = view.plot_slices(
            imgs_filled_labeled,
            nslices=ui['nslices'],
            fig_w=7.5,
            dpi=300
        )
        fig_n += 1
        plt.savefig(
            Path(ui['out_dir_path'])
            / f'{str(fig_n).zfill(n_fig_digits)}-z_flipped-yx.png')
        # yxz
        imgs_filled_labeled_xz = np.rot90(imgs_filled_labeled, axes=(2, 0))
        fig, axes = view.plot_slices(
            imgs_filled_labeled_xz,
            nslices=ui['nslices'],
            fig_w=7.5,
            dpi=300
        )
        fig_n += 1
        plt.savefig(
            Path(ui['out_dir_path'])
            / f'{str(fig_n).zfill(n_fig_digits)}-z_flipped-xz.png')

    #--------------#
    # Save outputs #
    #--------------#
    # Save largest particle as STL
    # Resolution = 1.09 micrometers per pixel (0.00109 mm per pixel)
    if ui['save_stl']:
        segment.save_as_stl_files(
            imgs_filled_labeled,
            ui['out_dir_path'],
            ui['out_prefix'],
            n_erosions=1,
            median_filter_voxels=True,
            voxel_step_size=ui['mesh_step'],
            make_new_save_dir=True,
            spatial_res=ui['spatial_res'],
            stl_overwrite=ui['overwrite']
        )
    # save images
    if ui['save_voxels']:
        imgs_labeled_8bit = imgs_filled_labeled.astype(np.ubyte)
        imgs_labeled_8bit[imgs_labeled_8bit == 1] = 255
        segment.save_images(
            imgs_labeled_8bit,
            Path(ui['out_dir_path']) / f"{ui['out_prefix']}_labeled_voxels"
        )


if __name__ == '__main__':
    print()
    print('~~~~~~~~~~~~~~~~~~~~~~~')
    print('Welcome to Segmentflow!')
    print('~~~~~~~~~~~~~~~~~~~~~~~')
    print()
    print(f'Beginning workflow: {WORKFLOW_NAME}')
    print()
    workflow(sys.argv[1:])
    print()
    print('~~~~~~~~~~~~~~~~~~~~~')
    print('Successful Completion')
    print('~~~~~~~~~~~~~~~~~~~~~')
    print()
<|MERGE_RESOLUTION|>--- conflicted
+++ resolved
@@ -28,12 +28,9 @@
     'B. Processing' : {
         'min_size_keep' : '01. Minimum volume of regions to keep',
         'ero_dil_iters' : '02. Number of erosion-dilation iterations',
-<<<<<<< HEAD
-        'flip_z'        : '03. Flip voxels in z direction',
-=======
         'med_filt_size' : '03. Diameter of median filter (odd number, pixels)',
->>>>>>> 27c8b4de
-        'mesh_step'     : '04. Voxel step size in surface mesh creation',
+        'flip_z'        : '04. Flip voxels in z direction',
+        'mesh_step'     : '05. Voxel step size in surface mesh creation',
     },
     'C. Output' : {
         'overwrite'    : '01. Overwrite files',
