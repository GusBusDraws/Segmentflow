#~~~~~~~~~~#
# Packages #
#~~~~~~~~~~#
import imageio.v3 as iio
import matplotlib.pyplot as plt
import numpy as np
from pathlib import Path
import pandas as pd
import scipy
import scipy.ndimage as ndi
from skimage import (
        exposure, feature, filters, morphology, measure,
        segmentation, util )
import stl
import sys
import trimesh
import yaml


#~~~~~~~~~~~#
# Functions #
#~~~~~~~~~~~#
def binarize_3d(
    imgs,
    thresh_val=0.65,
    fill_holes=64,
    return_process_dict=False
):
    """Creates binary images from list of images using a threshold value.
    ----------
    Parameters
    ----------
    imgs : numpy.ndarray
        3D array representing the floating point images to be binarized.
    thresh_val : float, optional
        Value to threshold point images. Defaults to 0.65 for floating
        point images.
    fill_holes : str or int, optional
        If 'all', all holes will be filled, else if integer, all holes with an
        area in pixels below that value will be filled in binary array/images.
        Defaults to 64.
    return_process_dict : bool, optional
        If True, return a dictionary containing all processing steps instead
        of last step only, defaults to False
    -------
    Returns
    -------
    numpy.ndarray or dict
        If return_process_dict is False, a 3D array representing the
        hole-filled, binary images, else a dictionary is returned with a
        3D array for each step in the binarization process.
    """
    smoothed = filters.gaussian(imgs)
    binarized = smoothed > thresh_val
    filled = binarized.copy()
    if fill_holes == 'all':
        for i in range((imgs.shape[0])):
            filled[i, :, :] = ndi.binary_fill_holes(binarized[i, :, :])
    else:
        filled = morphology.remove_small_holes(
            binarized, area_threshold=fill_holes
        )
    if return_process_dict:
        process_dict = {
            'binarized' : binarized,
            'holes-filled' : filled
        }
        return process_dict
    else:
        return filled

def binarize_multiotsu(
    imgs,
    n_otsu_classes=2,
    downsample_image_factor=1,
    n_selected_thresholds=1,
    exclude_borders=False,
    print_size=False,
):
    """Binarize stack of images (3D array) using multi-Otsu thresholding
    algorithm.
    ----------
    Parameters
    ----------
    imgs : numpy.ndarray
        3D array representing slices of a 3D volume.
    n_otsu_classes : int, optional
        Number of classes to threshold images, by default 2
    imgs_downsample_factor : int, optional
        Factor by which 3D images will be downsized (N) to speed up
        multi-Otsu calculation by only using every Nth 2D image from the
        stack in the calulcation.
        Defaults to 1 to use every image (i.e. no downsampling)
    n_selected_thresholds : int, optional
        Number of classes to group together (from the back of the thresholded
        values array returned by multi-Otsu function) to create binary image,
        by default 1
    exclude_borders : bool, optional
        If True, exclude particles that touch the border of the volume chunk
        specified by slice/row/col crop in load_images(). Defaults to False.
    print_size : bool, optional
        If True, print size of binarized images in GB. Defaults to False.
    -------
    Returns
    -------
    numpy.ndarray, list
        3D array of the shape imgs.shape containing binarized images; list of
        threshold values used to create binarized images
    """
    print('Binarizing images...')
    imgs_binarized = np.zeros_like(imgs, dtype=np.uint8)
    print('--> Calculating Otsu threshold(s)...')
    if downsample_image_factor > 1:
        imgs = imgs[::downsample_image_factor]
    imgs_flat = imgs.flatten()
    thresh_vals = filters.threshold_multiotsu(imgs_flat, n_otsu_classes)
    # In an 8-bit image (uint8), the max value is 255
    # The top regions are selected by counting backwards (-) with
    # n_selected_thresholds
    imgs_binarized[imgs > thresh_vals[-n_selected_thresholds]] = 255
    # Remove regions of binary image at borders of array
    if exclude_borders:
        imgs_binarized = segmentation.clear_border(imgs_binarized)
    print('--> Binarization complete.')
    if print_size:
        print('--> Size of array (GB): ', imgs_binarized.nbytes / 1E9)
    return imgs_binarized, thresh_vals

def create_surface_mesh(
        imgs,
        slice_crop=None,
        row_crop=None,
        col_crop=None,
        min_slice=None,
        min_row=None,
        min_col=None,
        spatial_res=1,
        voxel_step_size=1,
        save_path=None,
        silence=False
):
    if not silence:
        print('Creating surface mesh with marching cubes algorithm...')
    verts, faces, normals, values = measure.marching_cubes(
        imgs, step_size=voxel_step_size,
        allow_degenerate=False
    )
    if not silence:
        print('Converting mesh to STL format...')
    # Flip vertices such that (slice, row, col)/(z, y, x) orientation
    # becomes (x, y, z)
    verts = np.flip(verts, axis=1)
    # Convert vertices (verts) and faces to numpy-stl format for saving:
    vertice_count = faces.shape[0]
    stl_mesh = stl.mesh.Mesh(
        np.zeros(vertice_count, dtype=stl.mesh.Mesh.dtype),
        remove_empty_areas=False
    )
    for i, face in enumerate(faces):
        for j in range(3):
            stl_mesh.vectors[i][j] = verts[face[j], :]
    # Calculate offsets for STL coordinates
    if col_crop is not None:
        x_offset = col_crop[0]
    else:
        x_offset = 0
    if row_crop is not None:
        y_offset = row_crop[0]
    else:
        y_offset = 0
    if slice_crop is not None:
        z_offset = slice_crop[0]
    else:
        z_offset = 0
    # Add offset related to particle location. If min slice/row/col is
    # provided, it's assumed to be provided from a voxel-padded array so
    # the -1 accounts for the voxel padding on front end of each dimension.
    # If a min is not provided, the offset is calculated as the min nonzero
    # voxel location in each dimension.
    if min_slice == None:
        z_offset += np.where(imgs)[0].min()
    else:
        z_offset += min_slice - 1
    if min_row == None:
        y_offset += np.where(imgs)[1].min()
    else:
        y_offset += min_row - 1
    if min_col == None:
        x_offset += np.where(imgs)[2].min()
    else:
        x_offset += min_col - 1
    # Apply offsets to (x, y, z) coordinates of mesh
    stl_mesh.x += x_offset
    stl_mesh.y += y_offset
    stl_mesh.z += z_offset
    # stl_mesh.vectors are the position vectors. Multiplying by the
    # spatial resolution of the scan makes these vectors physical.
    stl_mesh.vectors *= spatial_res
    # Save STL if save_path provided
    stl_mesh_x, stl_mesh_y, stl_mesh_z = stl_mesh.x, stl_mesh.y, stl_mesh.z
    if save_path is not None:
        stl_mesh.save(save_path)
    return stl_mesh_x, stl_mesh_y, stl_mesh_z

def calc_voxel_stats(imgs_labeled):
    """Calculate the ratio of particle voxels (labels > 1)
    to binder voxels (labels = 0).
    ----------
    Parameters
    ----------
    imgs_labeled : numpy.ndarray
        DxMxN array where particles are labeled with integers greater than 1
        and binder is labeled as 1.
    -------
    Returns
    -------
    float
        Floating point number representing ratio of the number of particle
        voxels to the number of binder voxels.
    """
    print('Calculating voxel statistics...')
    n_voxels = imgs_labeled.shape[0] * imgs_labeled.shape[1] * imgs_labeled.shape[2]
    n_void = np.count_nonzero(imgs_labeled == 0)
    print('--> Number of void voxels:', n_void)
    n_binder = np.count_nonzero(imgs_labeled == 1)
    print('--> Number of binder voxels:', n_binder)
    n_particles = np.count_nonzero(imgs_labeled > 1)
    print('--> Number of particle voxels:', n_particles)
    n_remainder = n_voxels - n_void - n_binder - n_particles
    if n_remainder != 0:
        print(
            'WARNING: remainder detected between n_voxles, n_void, n_binder,'
            ' and n_particles')
    particles_to_binder = n_particles / n_binder
    print('--> Particle to binder volume ratio:', particles_to_binder)
    return particles_to_binder

def fill_holes(imgs_semantic):
    """Fill holes and smooth voxels in a semantic segmentation.
    ----------
    Parameters
    ----------
    imgs_semantic : numpy.ndarray
        DxMxN array where particles are labeled with 2
        and binder is labeled as 1.
    -------
    Returns
    -------
    """
    print('Filling holes...')
    imgs_particles = np.zeros_like(imgs_semantic, dtype=bool)
    # Create binary image matching location of particles
    imgs_particles[imgs_semantic == 2] = 1
    imgs_particles = ndi.binary_fill_holes(imgs_particles)
    # Replace voxels in semantic matching new location of filled particles
    imgs_semantic[imgs_particles == 1] = 2
    # # Replace small features with surrounding space
    imgs_semantic = filters.median(imgs_semantic)
    return imgs_semantic

def generate_input_file(
        out_dir_path,
        workflow_name,
        categorized_input_shorthands,
        default_values
    ):
    print('Generating input file...')
    if out_dir_path.endswith('.yml') or out_dir_path.endswith('.yaml'):
        yaml_path = Path(out_dir_path)
    elif Path(out_dir_path).is_dir():
        yaml_path = Path(out_dir_path) / f'{workflow_name}_input.yml'
    shorthands = []
    params = []
    categorized_params = {}
    for category, pair in categorized_input_shorthands.items():
        categorized_params[category] = {}
        for shorthand, param in pair.items():
            categorized_params[category][param] = default_values[shorthand]
            shorthands.append(shorthand)
            params.append(param)
    with open(str(yaml_path), 'w') as file:
        doc = yaml.dump(categorized_params, file, sort_keys=False)
    print('--> Input file generated:', yaml_path.resolve())
    print()
    print('Exiting.')

def help(workflow_name, workflow_desc):
    print()
    print('----------------------------------------------------------------')
    print()
    print(f'This is {workflow_name}.py, a workflow script for Segmentflow.')
    print()
    print(workflow_desc)
    print()
    print('----------------------------------------------------------------')
    print()
    print('Usage:')
    print()
    print(
        f'python -m segmentflow.workflows.{workflow_name}'
        ' -i path/to/input_file.yml'
    )
    print()
    print(
        'where input_file.yml is the YAML input file.'
        ' See the example input file at the top-level directory of the repo'
        ' to learn more about the content (inputs) of the input file.'
    )
    print()

def isolate_classes(
    imgs,
    threshold_values,
    intensity_step=1,
):
    """Threshold array with multiple threshold values to separate classes
    (semantic segmentation).
    ----------
    Parameters
    ----------
    imgs : list
        DxMxN array (D slices, M rows, N columns) NumPy array to be segmented
        according to threshold values.
    threshold_values : list or float
        Float or list of floats to segment image.
    intensity_step : int, optional
        Step value separating intensities. Defaults to 1, but might be set to
        soemthing like 125 such that isolated classes could be viewable in
        saved images.
    -------
    Returns
    -------
    numpy.ndarray
        DxMxN array representing semantic segmentation.
    """
    if not isinstance(threshold_values, list):
        threshold_values = [threshold_values]
    # Sort thresh_vals in ascending order then reverse to get largest first
    threshold_values.sort()
    imgs_semantic = np.zeros_like(imgs, dtype=np.uint8)
    # Starting with the lowest threshold value, set pixels above each
    # increasing threshold value to an increasing unique marker (1, 2, etc.)
    # multiplied by the intesnity_step parameter
    for i, val in enumerate(threshold_values):
        imgs_semantic[imgs > val] = int((i + 1) * intensity_step)
    return imgs_semantic

def isolate_particle(segment_dict, particleID, erode=False):
    """Isolate a certain particle by removing all other particles in a 3D array.
    ----------
    Parameters
    ----------
    segement_dict : dict
        Dictionary containing segmentation routine steps, as returned from
        watershed_segment(), with at least the key: 'integer-labels' and
        corresponding value: images with segmented particles labeled with
        unique integers
    particleID : int
        Label corresponding to pixels in segment_dict['integer-labels'] that
        will be plotted
    erode : bool, optional
        If True, isolated particle will be eroded before array is returned.
    -------
    Returns
    -------
    numpy.ndarray
        3D array of the same size as segment_dict['integer-labels'] that is
        only nonzero where pixels matched value of integer_label in original
        array
    """
    imgs_single_particle = np.zeros_like(
        segment_dict['integer-labels'], dtype=np.uint8
    )
    imgs_single_particle[segment_dict['integer-labels'] == particleID] = 255
    if erode:
        imgs_single_particle = morphology.binary_erosion(imgs_single_particle)
    return imgs_single_particle

def load_images(
    img_dir,
    slice_crop=None,
    row_crop=None,
    col_crop=None,
    also_return_names=False,
    also_return_dir_name=False,
    convert_to_float=False,
    file_suffix='tiff',
    print_size=False,
):
    """Load images from path and return as list of 2D arrays.
        Can also return names of images.
    ----------
    Parameters
    ----------
    img_dir : str or Path
        Path to directory containing images to be loaded.
    slice_crop : list or None
        Cropping limits of slice dimension (imgs.shape[0]) of 3D array of
        images. Essentially chooses subset of images from sorted image
        directory. If None, all images/slices will be loaded. Defaults to None.
    row_crop : str or None
        Cropping limits of row dimension (imgs.shape[1]) of 3D array of images.
        If None, all rows will be loaded. Defaults to None.
    col_crop : str or None
        Cropping limits of column dimension (imgs.shape[2]) of 3D array of
        images. If None, all columns will be loaded. Defaults to None.
    also_return_names : bool, optional
        If True, returns a list of the names of the images in addition to the
        list of images themselves. Defaults to False.
    also_return_dir_name : bool, optional
        If True, returns a string representing the name of the image directory
        in addition to the list of images themselves. Defaults to False.
    convert_to_float : bool, optional
        If True, convert loaded images to floating point images, else retain
        their original dtype. Defaults to False
    file_suffix : str, optional
        File suffix of images that will be loaded from img_dir.
        Defaults to 'tiff'
    print_size : bool, optional
        If True, print size of loaded images in GB. Defaults to False.
    -------
    Returns
    -------
    list, numpy.ndarray, or tuple
        List of arrays or 3D array representing images
        (depending on return_3d_array), or if also_return_names is True,
        list containing names of images from filenames is also returned.
    ------
    Raises
    ------
    ValueError
        Raised when img_dir does not exist or is not a directory.
    """
    print('Loading images...')
    img_dir = Path(img_dir)
    if not img_dir.is_dir():
        raise ValueError(f'Image directory not found: {img_dir}')
    img_path_list = [
        path for path in img_dir.glob(f'*{file_suffix}')
    ]
    img_path_list.sort()
    if slice_crop is None:
        slice_crop = [0, len(img_path_list)]
    img_path_sublist = [
        img_path for i, img_path in enumerate(img_path_list)
        if i in list(range(slice_crop[0], slice_crop[1]))
    ]
    n_slices = len(img_path_sublist)
    img = iio.imread(img_path_sublist[0])
    if row_crop is None:
        row_crop = [0, img.shape[0]]
    if col_crop is None:
        col_crop = [0, img.shape[1]]
    # Initialize 3D NumPy array to store loaded images
    imgs = np.zeros(
        (n_slices, row_crop[1] - row_crop[0], col_crop[1] - col_crop[0]),
        dtype=img.dtype
    )
    for i, img_path in enumerate(img_path_sublist):
        imgs[i, ...] = iio.imread(img_path)[
            row_crop[0] : row_crop[1], col_crop[0] : col_crop[1]
        ]
    if convert_to_float:
        imgs = util.img_as_float(imgs)
    print('--> Images loaded as 3D array: ', imgs.shape)
    if print_size:
        print('--> Size of array (GB): ', imgs.nbytes / 1E9)
    if also_return_names and also_return_dir_name:
        return imgs, [img_path.stem for img_path in img_path_list], img_dir.stem
    elif also_return_names:
        return imgs, [img_path.stem for img_path in img_path_list]
    elif also_return_dir_name:
        return imgs, img_dir.stem
    else:
        return imgs

def load_inputs(
    yaml_path,
    categorized_input_shorthands,
    default_values,
):
    """Load input file and output a dictionary filled with default values
    for any inputs left blank.
    ----------
    Parameters
    ----------
    yaml_path : str or pathlib.Path
        Path to input YAML file.
    categorized_inputs_shorthands : dict
        Nested dictionary with category keys and dictionary values which each
        assign nested key shorthands for values corresponding to full parameter
        names from YAML input file.
    default_values : dict
        Shorthand keys and default values to be filled when keys are missing or
        left blank in YAML input file.
    -------
    Returns
    -------
    dict
        Dict containing inputs stored according to shorthands.
    ------
    Raises
    ------
    ValueError
        Raised if required keys (default value = 'Required') left blank.
    """
    # Open YAML file and read inputs
    stream = open(yaml_path, 'r')
    yaml_dict = yaml.load(stream, Loader=yaml.FullLoader)   # User Input
    stream.close()
    ui = {}
    for category, input_shorthands in categorized_input_shorthands.items():
        for shorthand, input in input_shorthands.items():
            # try-except to make sure each input exists in input file
            try:
                ui[shorthand] = yaml_dict[category][input]
            except KeyError as error:
                # Set missing inputs to None
                ui[shorthand] = None
            finally:
                # For any input that is None (missing or left blank),
                # Change None value to default value from default_values dict
                if ui[shorthand] == None:
                    # Raise ValueError if default value is listed as 'REQUIRED'
                    if default_values[shorthand] == 'REQUIRED':
                        raise ValueError(
                            f'Must provide value for "{input}"'
                            f' in input YAML file.'
                        )
                    else:
                        # Set default value as denoted in default_values.
                        # Value needs to be set in yaml_dict to be saved in the
                        # copy of the insput, but also in the ui dict to be
                        # used in the code
                        yaml_dict[category][input] = default_values[shorthand]
                        ui[shorthand] = default_values[shorthand]
                        if default_values[shorthand] is not None:
                            print(
                                f'Value for "{input}" not provided.'
                                f' Setting to default value:'
                                f' {default_values[shorthand]}'
                            )
    # Change ui['out_dir_path'] to include subdirectory with name of output
    # prefix where all output files will be saved
    if Path(ui['out_dir_path']).stem != ui['out_prefix']:
        ui['out_dir_path'] = str(Path(ui['out_dir_path']) / ui['out_prefix'])
    if not Path(ui['out_dir_path']).is_dir():
        Path(ui['out_dir_path']).mkdir(parents=True)
    else:
        try:
            if not ui['overwrite']:
                raise ValueError(
                    'Output directory already exists:'
                    f" {Path(ui['out_dir_path']).resolve()}"
                )
        except KeyError:
            raise ValueError(
                'Output directory already exists:'
                f" {Path(ui['out_dir_path']).resolve()}"
            )
    # Save copy of YAML input file to output dir
    with open(
        Path(ui['out_dir_path']) / f"{ui['out_prefix']}_input.yml", 'w'
    ) as file:
        output_yaml = yaml.dump(yaml_dict, file, sort_keys=False)
    return ui

def merge_segmentations(imgs_semantic, imgs_instance):
    """Create a image stack that merges the semantic segmentation
    (separated classes) with the instance segmentation (single class
    with separate instances labeled) by replacing the semantic
    segmentation voxels labeled as 2 with the instance labels.
    ----------
    Parameters
    ----------
    imgs_semantic : numpy.ndarray
        DxMxN array (D slices, M rows, N columns) representing semantic
        segmentation. Classes assumed to be labeled as 0, 1, 2 with labels of
        2 replaced by instance segmentation.
    imgs_instance : numpy.ndarray
        DxMxN array (D slices, M rows, N columns) representing instance
        segmentation.
    -------
    Returns
    -------
    numpy.ndarray
        DxMxN array representing merged segmentation.
    """
    # Create new array that will represent labeled particles and binder
    imgs_merged_seg = imgs_instance.copy()
    # Replace any pixels with value 1 with an unused value so included as binder
    imgs_merged_seg[imgs_merged_seg == 1] = (
        imgs_merged_seg.max() + 1
    )
    # Set locations where binder exist (igms_thresh == 1) to 1 in new array
    imgs_merged_seg[imgs_semantic == 1] = 1
    return imgs_merged_seg

def output_checkpoints(
    fig,
    show=False,
    save_path=None,
    fn_n=0,
    fn_n_digits=2,
    fn_suffix=''
):
    """Save or show checkpoint images.

    Parameters
    ----------
    fig : matplotlib.Figure
        Matplotlob figure to be shown and/or saved.
    show : bool, optional
        If True, figure is opened in am interactive matplotlib window,
        by default False
    save_path : None or str, optional
        Path to save figure, by default None
    fn_n : int, optional
        Number used as prefix in saving of figure, by default 0
    n_digits : int, optional
        Determines number of leading zeros to add to fig_n, by default 2
    fn_suffix : str, optional
        Filename to place after the figure number, by default ''
    """
    if save_path is not None:
        if fn_suffix == '':
            fn_sep = ''
        else:
            fn_sep = '-'
        plt.savefig(
            Path(save_path)
            / f'{str(fn_n).zfill(fn_n_digits)}{fn_sep}{fn_suffix}.png')
    if show:
        plt.show()

def preprocess(
    imgs,
    median_filter=False,
    rescale_intensity_range=None,
    rescale_float_range=None,
    print_size=False,
):
    """Preprocessing steps to perform on images.
    ----------
    Parameters
    ----------
    imgs : numpy.ndarray
        3D array representing slices of a 3D volume.
    rescale_intensity_range : None or 2-tuple, optional
        Intensity range (in percent) to clip intensity. Defaults to None.
    print_size : bool, optional
        If True, print the size of the preprocessed images in GB.
        Defaults to False.
    -------
    Returns
    -------
    numpy.ndarray, list
        3D array of the shape imgs.shape containing binarized images; list of
        threshold values used to create binarized images
    """
    print('Preprocessing images...')
    imgs_pre = imgs.copy()
    # Apply median filter if median_filter is True
    if median_filter:
        print(f'--> Applying median filter...')
        imgs_pre = filters.median(imgs_pre)
    # Rescale intensity if intensity_range passed
    if rescale_intensity_range is not None:
        print(
                f'--> Rescaling intensities to percentile range '
                f'[{rescale_intensity_range[0]}, {rescale_intensity_range[1]}]'
                f'...')
        # Calculate low & high intensities
        rescale_low = np.percentile(imgs_pre, rescale_intensity_range[0])
        rescale_high = np.percentile(imgs_pre, rescale_intensity_range[1])
        # Clip low & high intensities
        imgs_pre = np.clip(imgs_pre, rescale_low, rescale_high)
        imgs_pre = exposure.rescale_intensity(
            imgs_pre, in_range='image', out_range='uint16'
        )
    elif rescale_float_range is not None:
        # Clip low & high intensities
        imgs_pre = np.clip(
            imgs_pre, rescale_float_range[0], rescale_float_range[1]
        )
        imgs_pre = exposure.rescale_intensity(
            imgs_pre,
            in_range='image',
            out_range='dtype',
        )
    print('--> Preprocessing complete.')
    if print_size:
        print('--> Size of array (GB): ', imgs_pre.nbytes / 1E9)
    return imgs_pre

def process_args(
    argv,
    workflow_name,
    workflow_desc,
    categorized_input_shorthands,
    default_values,
):
    # Get command-line arguments
    yaml_file = ''
    if len(argv) == 0:
        help(workflow_name, workflow_desc)
        sys.exit()
    if argv[0] == '-g':
        if len(argv) == 2:
            generate_input_file(
                argv[1],
                workflow_name,
                categorized_input_shorthands,
                default_values
            )
        else:
            raise ValueError(
                'To generate an input file, pass the path of a directory'
                ' to save the file.'
            )
        sys.exit()
    elif argv[0] == '-h':
        help(workflow_name, workflow_desc)
        sys.exit()
    elif argv[0] == "-i" and len(argv) == 2:
        yaml_file = argv[1]
    if yaml_file == '':
        raise ValueError(
            f'No input file specified.'
            f' Enter "python -m segmentflow.workflow.{workflow_name} -h"'
            f' for more help'
        )
    # Load YAML inputs into a dictionary
    ui = load_inputs(yaml_file, categorized_input_shorthands, default_values)
    return ui

def save_as_stl_files(
    segmented_images,
    stl_dir_location,
    output_prefix,
    make_new_save_dir=True,
    suppress_save_msg=True,
    slice_crop=None,
    row_crop=None,
    col_crop=None,
    stl_overwrite=False,
    spatial_res=1.0,
    n_erosions=None,
    median_filter_voxels=True,
    voxel_step_size=1,
    return_stl_dir_path=False
):
    """Iterate through particles in the regions list provided by
    skimage.measure.regionprops()
    ----------
    Parameters
    ----------
    segmented_images : numpy.ndarray
        3D DxMxN array representing D segmented images with M rows and N
        columns. Each pixel/voxel of each particle is assigned a different
        integer label to differentiate from neighboring and potentially
        connected particles. Stored in "segment_dict['integer-labels']".
    stl_dir_location : Path or str
        Path to the directory where the STL files will be saved.
    output_prefix : str
        Prefix for output files
        (and new save directory if make_new_save_dir = True)
    make_new_save_dir : bool, optional
        If True, create a new directory under stl_dir_location with name
        f'{output_filename_base}STLs'. Defaults to False.
    suppress_save_msg : bool, optional
        If True, save messages are not printed for each STL. Defaults to True.
    slice_crop : list or None, optional
        Min and max crop in the slice dimension.
    row_crop : list or None, optional
        Min and max crop in the row dimension.
    col_crop : list or None, optional
        Min and max crop in the column dimension.
    spatial_res : float, optional
        Factor to apply to multiply spatial vectors of saved STL. Applying the
        spatial/pixel resolution of the CT scan will give the STL file units of
        the value. Defaults to 1 to save the STL in units of pixels.
    voxel_step_size : int, optional
        Number of voxels to iterate across in marching cubes algorithm. Larger
        steps yield faster but coarser results. Defaults to 1.
    allow_degenerate_tris : bool, optional
        Whether to allow degenerate (i.e. zero-area) triangles in the
        end-result. If False, degenerate triangles are removed, at the cost of
        making the algorithm slower. Defaults to False.
    n_erosions : int, optional
        Number of time morphologic erosion is applied to remove one layer of
        voxels from outer layer of particle. Analagous to peeling the outer
        skin of an onion. Defaults to False.
    print_index_extrema : bool, optional
        If True, list of the min/max of the slice, row, and column indices for
        each saved particle are recorded and the ultimate min/max are printed
        at the end of the function. Defaults to True.
    return_stl_dir_path : bool, optional
        If True, return the directory path where STLs are saved.
    -------
    Returns
    -------
    If return_dir_path is True:
        int
            Number of STL files saved.
    ------
    Raises
    ------
    ValueError
        Raise ValueError when directory named dir_name already exists at
        location save_dir_parent_path
    """
    print('Generating surface meshes...')
    if make_new_save_dir:
        stl_dir_location = (
            Path(stl_dir_location) / f'{output_prefix}_STLs'
        )
        if stl_dir_location.is_dir():
            if not stl_overwrite:
                print(
                    f'Meshes not generated. Directory already exists:'
                    f'\n{stl_dir_location.resolve()}'
                )
                return
            # Else, continue to overwrite files
        else:
            stl_dir_location.mkdir()
    props_df = pd.DataFrame(columns=[
        'particleID',
        'n_voxels',
        'n_voxels_post_erosion',
        'centroid',
        'slice_min',
        'slice_max',
        'row_min',
        'row_max',
        'col_min',
        'col_max',
        'meshed',
        'stl_x_min',
        'stl_x_max',
        'stl_y_min',
        'stl_y_max',
        'stl_z_min',
        'stl_z_max',
    ])
    if n_erosions is None:
        n_erosions = 0
    regions = measure.regionprops(segmented_images)
    n_particles = len(regions)
    n_particles_digits = len(str(n_particles))
    for region in regions:
        # Create save path
        fn = (
            f'{output_prefix}_{str(region.label).zfill(n_particles_digits)}.stl'
        )
        stl_save_path = Path(stl_dir_location) / fn
        # If STL can be saved, continue with process
        if stl_save_path.exists() and not stl_overwrite:
            raise ValueError(f'STL already exists: {stl_save_path}')
        elif not Path(stl_dir_location).exists():
            # Make directory if it doesn't exist
            Path(stl_dir_location).mkdir(parents=True)
        # Get bounding slice, row, and column
        min_slice, min_row, min_col, max_slice, max_row, max_col = region.bbox
        # Get centroid coords in slice, row, col and reverse to get x, y, z
        centroid_xyz = ', '.join(
            reversed([str(round(coord)) for coord in region.centroid])
        )
        props = {}
        props['particleID'] = region.label
        props['n_voxels']   = region.area
        props['n_voxels_post_erosion'] = np.nan  # Replaced in erosion loop
        props['centroid']   = centroid_xyz
        props['slice_min']  = min_slice
        props['slice_max']  = max_slice
        props['row_min']    = min_row
        props['row_max']    = max_row
        props['col_min']    = min_col
        props['col_max']    = max_col
        props['meshed']     = False
        props['stl_x_min']  = np.nan
        props['stl_x_max']  = np.nan
        props['stl_y_min']  = np.nan
        props['stl_y_max']  = np.nan
        props['stl_z_min']  = np.nan
        props['stl_z_max']  = np.nan
        props['stl_is_watertight'] = False
        props['stl_volume'] = -1
        # If particle has less than 2 voxels in each dim, do not mesh surface
        # (marching cubes limitation)
        if (
            max_slice - min_slice <= 2 + 2*n_erosions
            and max_row - min_row <= 2 + 2*n_erosions
            and max_col - min_col <= 2 + 2*n_erosions
        ):
            props['meshed'] = False
            print(
                f'Surface mesh not created for particle {region.label}: '
                'Particle smaller than minimum width in at least one dimension.'
            )
        # Continue with process if particle has at least 2 voxels in each dim
        else:
            # Isolate Individual Particles
            imgs_particle = region.image
            imgs_particle_padded = np.pad(imgs_particle, 1)
            # Insert region inside padding
            imgs_particle_padded[1:-1, 1:-1, 1:-1] = imgs_particle
            if n_erosions is not None and n_erosions > 0:
                for _ in range(n_erosions):
                    imgs_particle_padded = morphology.binary_erosion(
                        imgs_particle_padded
                    )
                particle_labeled = measure.label(
                    imgs_particle_padded, connectivity=1
                )
                particle_regions = measure.regionprops(particle_labeled)
                if len(particle_regions) > 1:
                    # Sort particle regions by area with largest first
                    particle_regions = sorted(
                        particle_regions, key=lambda r: r.area, reverse=True
                    )
                    # Clear non-zero voxels from imgs_particle_padded
                    imgs_particle_padded = np.zeros_like(
                        imgs_particle_padded, dtype=np.uint8
                    )
                    # Add non-zero voxels back for voxels belonging to largest
                    # particle present (particle_regions[0])
                    imgs_particle_padded[
                        particle_labeled == particle_regions[0].label
                    ] = 255  # (255 is max for 8-bit/np.uint8 image)
                # Add number of voxels in eroded particle to props dict
                props['n_voxels_post_erosion'] = np.count_nonzero(
                    imgs_particle_padded)
            if median_filter_voxels:
                # Median filter used to smooth particle in image/voxel form
                imgs_particle_padded = filters.median(imgs_particle_padded)
            # Perform marching cubes surface meshing when array has values > 0
            try:
                # Create surface mesh and save as STL file at stl_save_path
                stl_x, stl_y, stl_z = create_surface_mesh(
                    imgs_particle_padded,
                    slice_crop=slice_crop, row_crop=row_crop, col_crop=col_crop,
                    min_slice=min_slice, min_row=min_row, min_col=min_col,
                    spatial_res=spatial_res,
                    voxel_step_size=voxel_step_size,
                    save_path=stl_save_path,
                    silence=suppress_save_msg
                )
                props['meshed'] = True
                props['stl_x_min']  = np.min(stl_x)
                props['stl_x_max']  = np.max(stl_x)
                props['stl_y_min']  = np.min(stl_y)
                props['stl_y_max']  = np.max(stl_y)
                props['stl_z_min']  = np.min(stl_z)
                props['stl_z_max']  = np.max(stl_z)
                stl_mesh = trimesh.load(stl_save_path)
                props['stl_is_watertight'] = stl_mesh.is_watertight
                if stl_mesh.is_watertight:
                    props['stl_volume'] = stl_mesh.volume
                if not suppress_save_msg:
                    print(f'STL saved: {stl_save_path}')
            except RuntimeError as error:
                props['meshed'] = False
                print(
                    f'Surface mesh not created for particle {region.label}. '
                    'Particle likely too small. Error: ',
                    error
                )
        props_df = pd.concat(
            [props_df, pd.DataFrame.from_records([props])], ignore_index=True
        )
    csv_fn = (f'{output_prefix}_properties.csv')
    csv_save_path = Path(stl_dir_location) / csv_fn
    props_df.to_csv(csv_save_path, index=False)
    # Count number of meshed particles
    n_saved = len(np.argwhere(props_df['meshed'].to_numpy()))
    print(f'--> {n_saved} STL file(s) written!')
    if return_stl_dir_path:
        return stl_dir_location

def save_images(
    imgs,
    save_dir,
    img_names=None,
    convert_to_16bit=False,
    overwrite=False,
):
    """Save images to save_dir.
    ----------
    Parameters
    ----------
    imgs : numpy.ndarray or list
        Images to save, either as a list or a 3D numpy array (4D array of
        colored images also works)
    save_dir : str or Path
        Path to new directory to which iamges will be saved. Directory must
        not already exist to avoid accidental overwriting.
    img_names : list, optional
        List of strings to be used as image filenames when saved. If not
        included, images will be names by index. Defaults to None.
    convert_to_16bit : bool, optional
        Save images as 16-bit, by default False
    overwrite : bool, optional
        If True, existing directory will be overwritten. Defaults to False.
    """
    save_dir = Path(save_dir)
    # Create directory and raise error if dir already exists and overwrite False
    if not overwrite:
        save_dir.mkdir(parents=True, exist_ok=False)
    else:
        save_dir.mkdir(parents=True, exist_ok=True)
    # If imgs is a numpy array and not a list, convert it to a list of images
    if isinstance(imgs, np.ndarray):
        # If 3D: (slice, row, col)
        if len(imgs.shape) == 3:
            file_suffix = 'tif'
            imgs = [imgs[i, :, :] for i in range(imgs.shape[0])]
        # If 4D: (slice, row, col, channel) where channel is RGB (color) value
        elif len(imgs.shape) == 4:
            file_suffix = 'png'
            imgs = [
                util.img_as_ubyte(imgs[i, :, :, :])
                for i in range(imgs.shape[0])
            ]
    for i, img in enumerate(imgs):
        if convert_to_16bit:
            img = img.astype(np.uint16)
        # if no img_names, use the index of the image
        if img_names is None:
            n_imgs = len(imgs)
            # Pad front of image name with zeros to match longest number
            img_name = str(i).zfill(len(str(n_imgs)))
        else:
            img_name = img_names[i]
        iio.imwrite(Path(save_dir / f'{img_name}.{file_suffix}'), img)
    print(f'{len(imgs)} image(s) saved to: {save_dir.resolve()}')

def save_isolated_classes(imgs, thresh_vals, save_dir_path):
    print('Saving isolated classes as binary images...')
    save_dir_path = Path(save_dir_path)
    if not save_dir_path.is_dir():
        save_dir_path.mkdir()
    # If class_idxs is not a list, make it a single item list
    if not isinstance(thresh_vals, np.ndarray):
        thresh_vals = [thresh_vals]
    # Sort thresh_vals in ascending order then reverse to get largest first
    thresh_vals.sort()
    isolated_classes = np.zeros_like(imgs, dtype=np.uint8)
    # Starting with the lowest threshold value, set pixels above each
    # increasing threshold value to an increasing unique marker (1, 2, etc.)
    for i, val in enumerate(thresh_vals):
        isolated_classes[imgs > val] = i + 1
    # Save isolated_classes
    classes_save_dir = Path(save_dir_path) / 'isolated-classes'
    if not classes_save_dir.is_dir():
        classes_save_dir.mkdir()
    n_digits = len(str(isolated_classes.shape[0]))
    for img_i in range(isolated_classes.shape[0]):
        save_path = (
                Path(classes_save_dir)
                / f'isolated-classes_{str(img_i).zfill(n_digits)}.tiff')
        iio.imwrite(save_path, isolated_classes[img_i, ...])
    print(f'{len(imgs)} image(s) saved to: {classes_save_dir.resolve()}')

def save_properties_csv(
        imgs_labeled,
        output_prefix,
        save_dir_path,
        return_save_dir_path=False
):
    props_df = pd.DataFrame(columns=[
        'particleID',
        'n_voxels',
        'centroid',
        'min_slice',
        'max_slice',
        'min_row',
        'max_row',
        'min_col',
        'max_col'
    ])
    regions = measure.regionprops(imgs_labeled)
    # n_particles = len(regions)
    for region in regions:
        # Get bounding slice, row, and column
        min_slice, min_row, min_col, max_slice, max_row, max_col = region.bbox
        # Get centroid coords in slice, row, col and reverse to get x, y, z
        centroid_x, centroid_y, centroid_z = (
            reversed([str(round(coord)) for coord in region.centroid])
        )
        props = {}
        props['particleID'] = region.label
        props['n_voxels']   = region.area
        props['centroid_x'] = centroid_x
        props['centroid_y'] = centroid_y
        props['centroid_z'] = centroid_z
        props['min_slice']  = min_slice
        props['max_slice']  = max_slice
        props['min_row']    = min_row
        props['max_row']    = max_row
        props['min_col']    = min_col
        props['max_col']    = max_col
        props_df = pd.concat(
            [props_df, pd.DataFrame.from_records([props])], ignore_index=True
        )
    csv_fn = (f'{output_prefix}_properties.csv')
    csv_save_path = Path(save_dir_path) / csv_fn
    props_df.to_csv(csv_save_path, index=False)
    if return_save_dir_path:
        return save_dir_path

def save_vtk(
        img_dir_path,
        save_path,
        file_suffix='.tif',
        convert_to_16bit=False,
        overwrite=False
    ):
    img_dir_path = Path(img_dir_path)
    save_path = Path(save_path)
    if not save_path.parent.exists():
        save_path.parent.mkdir(parents=True)
    if save_path.exists() and not overwrite:
        raise ValueError('File already exists:', save_path)
    # Create 3D array for storing tiff series
    imgs = load_images(img_dir_path, file_suffix=file_suffix)
    if convert_to_16bit:
        imgs = util.img_as_uint(imgs)
    n_slices, n_rows, n_cols = imgs.shape
    # Write the Paraview File
    print('Saving VTK file...')
    # Open file
    with open(save_path, 'w') as f:
        # Write metadata
        n_pts = n_slices * n_rows * n_cols
        header = [
            '# vtk DataFile Version 2.0\n',
            f'{img_dir_path.name}\n',
            'ASCII\n',
            'DATASET STRUCTURED_POINTS\n',
            f'DIMENSIONS {n_cols} {n_rows} {n_slices}\n',
            'ASPECT_RATIO 1 1 1\n',
            'ORIGIN 0 0 0\n',
            '\n',
            f'POINT_DATA {n_pts}\n',
            'SCALARS Brightness float\n',
            'LOOKUP_TABLE default\n',
        ]
        f.writelines(header)
        for i in range(n_slices):
            print(
                f'--> Writing values in slice '
                f'{str(i+1).zfill(len(str(n_slices)))}/{n_slices}...'
            )
            for j in range(n_rows):
                for k in range(n_cols):
                    f.write(f'{imgs[i, j, k]}\n')
    print('VTK file saved:', save_path)

def threshold_multi_min(
    imgs,
    nbins=256,
    nthresholds='all',
    return_fig_ax=False,
    ylims=None,
    signal_kwargs={},
    plt_kwargs={},
):
    """Semantic segmentation by detecting multiple minima in the histogram.
    ----------
    Parameters
    ----------
    imgs : numpy.ndarray
        3D NumPy array representing images for which thresholds will be
        determined.
    nbins : int
        Number of bins used to calculate histogram.
    signal_kwargs : dict, optional
        Passed to scipy.signal.find_peaks() when calculating maxima.
    -------
    Returns
    -------
    list
        List of intensity minima that can be used to threshold the image.
        Values will be 16-bit if imgs passed is 16-bit, else float.
    """
    print('Calculating thresholds from local minima...')
    # if imgs.dtype == 'uint16':
    #     imgs = util.img_as_float32(imgs)
    # else:
    #     raise ValueError(
    #         'Input images must be converted to 16-bit before continuing.')
    # Calculate histogram
    hist, hist_centers = exposure.histogram(imgs, nbins=nbins)
    # Smooth histogram with Gaussian filter
    hist_smooth = scipy.ndimage.gaussian_filter(hist, 3)
    # Find local maxima in smoothed histogram
    peaks, peak_props = scipy.signal.find_peaks(hist_smooth, **signal_kwargs)
    # peaks_adjusted = [int(hist_centers[i] * 65536) for i in peaks]
    peaks_adjusted = [hist_centers[i] for i in peaks]
    print(f'--> {len(peaks)} peak(s) found: {peaks_adjusted}')
    # Find minima between each neighboring pair of local maxima
    min_inds = []
    for i in range(1, len(peaks)):
        min_sub_i = np.argmin(hist_smooth[peaks[i - 1] : peaks[i]])
        min_inds.append(min_sub_i + peaks[i - 1])
    min_counts = [hist[i] for i in min_inds]
    # mins = [int(hist_centers[i] * 65536) for i in min_inds]
    mins = [hist_centers[i] for i in min_inds]
    # Create dictionary with number of counts (keys) for each minima (values)
    mins_by_counts = {k : v for k, v in zip(min_counts, mins)}
    # Sort disctionary according to number of counts (low to high)
    mins_by_counts = {
        k : mins_by_counts[k] for k in sorted(mins_by_counts.keys())}
    # Select first nthreshold minima
    if nthresholds != 'all':
        mins = list(mins_by_counts.values())[:nthresholds]
    print(f'--> {len(mins)} minima found: {mins}')
    if return_fig_ax:
        # Plot peaks & mins on histograms
        fig, ax = plt.subplots(facecolor='white', **plt_kwargs)
        # ax.plot(hist_centers * 65536, hist, label='Histogram')
        # ax.plot(hist_centers * 65536, hist_smooth, c='C1', label='Smoothed')
        ax.plot(hist_centers, hist, label='Histogram')
        ax.plot(hist_centers, hist_smooth, c='C1', label='Smoothed')
        if ylims is not None:
            ax.set_ylim(ylims)
        ymin, ymax = ax.get_ylim()
        ax.vlines(
            x=peaks_adjusted, ymin=ymin, ymax=ymax, colors='C3', label='Maxima')
        ax.vlines(x=mins, ymin=ymin, ymax=ymax, colors='C2', label='Thresholds')
        ax.legend()
        return mins, fig, ax
    else:
        return mins

def threshold_multi_otsu(
    imgs,
    nclasses=2,
    return_fig_ax=False,
    ylims=None,
    convert_to_float=True,
    **kwargs
):
    """Semantic segmentation by application of the Multi Otsu algorithm.
    ----------
    Parameters
    ----------
    imgs : numpy.ndarray
        3D NumPy array representing images for which thresholds will be
        determined.
    nclasses : int
        Number of classes to  used to calculate histogram.
    convert_to_float : bool
        If True, convert images to floating point values before determining
        thresholds. Defaults to True.
    -------
    Returns
    -------
    list
        List of intensity minima that can be used to threshold the image.
        Values will be 16-bit if imgs passed is 16-bit, else float.
    """
    print('Calculating Multi Otsu thresholds...')
<<<<<<< HEAD
    # if imgs.dtype == 'uint16':
    #     imgs = util.img_as_float32(imgs)
    # else:
    #     raise ValueError(
    #         'Input images must be converted to 16-bit before continuing.')
=======
    if convert_to_float:
        imgs = util.img_as_float32(imgs)
>>>>>>> 889a476f
    imgs_flat = imgs.flatten()
    thresh_vals = filters.threshold_multiotsu(imgs_flat, nclasses)
    # Calculate histogram
    hist, hist_centers = exposure.histogram(imgs, nbins=256)
    if return_fig_ax:
        # Plot peaks & mins on histograms
        fig, ax = plt.subplots()
<<<<<<< HEAD
        # ax.plot(hist_centers * 65536, hist, label='Histogram')
        ax.plot(hist_centers, hist, label='Histogram')
=======
        if convert_to_float:
            ax.plot(hist_centers * 65536, hist, label='Histogram')
        else:
            ax.plot(hist_centers, hist, label='Histogram')
>>>>>>> 889a476f
        if ylims is not None:
            ax.set_ylim(ylims)
        ymin, ymax = ax.get_ylim()
        ax.vlines(
            x=thresh_vals, ymin=ymin, ymax=ymax, colors='C2',
            label='Thresholds'
        )
        ax.legend()
        return thresh_vals, fig, ax
    else:
        return thresh_vals

def watershed_segment(
    imgs_binarized,
    min_peak_distance=1,
    use_int_dist_map=False,
    exclude_borders=False,
    print_size=False,
    return_dict=False,
):
    """Create images with regions segmented and labeled using a watershed
    segmentation algorithm.
    ----------
    Parameters
    ----------
    binarized_imgs : numpy.ndarray
        3D DxMxN array representing D binary images with M rows and N columns
        to be used in segmentation.
    min_peak_distance : int or str, optional
        Minimum distance (in pixels) of local maxima to be used to generate
        seeds for watershed segmentation algorithm. 'median' can be passed to
        use the radius of the circle with equivalent area to the median
        binary region. Defaults to 1.
    use_int_dist_map : bool, optional
        If True, convert distance map to 16-bit array. Use with caution--
        changes segmentation results
    print_size : bool, optional
        If True, print the size of each item in the segmentation dictionary
        in GB. Defautls to False.
    return_dict : bool, optional
        If true, return dict, else return 3D array with pixels labeled
        corresponding to unique particle integers (see below)
    -------
    Returns
    -------
    if return_dict == True :
        dict
            Dictionary of 3D DxMxN arrays the segmentation steps and labeled
            images. Keys for dict: 'binarized', 'distance-map',
            'maxima-points', 'maxima-mask', 'seeds', 'integer-labels'
    if return_dict == False :
        numpy.ndarray
            3D DxMxN array representing segmented images with pixels labeled
            corresponding to unique particle integers
    """
    print('Segmenting images...')
    dist_map = ndi.distance_transform_edt(imgs_binarized)
    if use_int_dist_map:
        dist_map = dist_map.astype(np.uint16)
    # If prompted, calculate equivalent median radius
    if min_peak_distance == 'median':
        regions = []
        for i in range(imgs_binarized.shape[0]):
            labels = measure.label(imgs_binarized[0, ...])
            regions += measure.regionprops(labels)
        areas = [region.area for region in regions]
        median_slice_area = np.median(areas)
        # Twice the radius of circle of equivalent area
        min_peak_distance = 2 * int(round(np.sqrt(median_slice_area) // np.pi))
        print(f'Calculated min_peak_distance: {min_peak_distance}')
    # Calculate the local maxima with min_peak_distance separation
    maxima = feature.peak_local_max(
        dist_map,
        min_distance=min_peak_distance,
        exclude_border=False
    )
    # Assign a label to each point to use as seed for watershed seg
    maxima_mask = np.zeros_like(imgs_binarized, dtype=np.uint8)
    maxima_mask[tuple(maxima.T)] = 255
    seeds = measure.label(maxima_mask)
    # Release values to aid in garbage collection
    maxima_mask = None
    labels = segmentation.watershed(
        -1 * dist_map, seeds, mask=imgs_binarized
    )
    # Convert labels to smaller datatype is number of labels allows
    if np.max(labels) < 2**8:
        labels = labels.astype(np.uint8)
    elif np.max(labels) < 2**16:
        labels = labels.astype(np.uint16)
    # Release values to aid in garbage collection
    seeds = None
    # Count number of particles segmented
    n_particles = np.max(labels)
    if exclude_borders:
        print(
                '--> Number of particle(s) before border exclusion: ',
                str(n_particles))
        print('--> Excluding border particles...')
        labels = segmentation.clear_border(labels)
        # Calculate number of instances of each value in label_array
        particleIDs = np.unique(labels)
        # Subtract 1 to account for background label
        n_particles = len(particleIDs) - 1
    print(
            f'--> Segmentation complete. '
            f'{n_particles} particle(s) segmented.')
    if print_size:
        # sys.getsizeof() doesn't represent nested objects; need to add manually
        print('--> Size of segmentation results (GB):')
        for key, val in segment_dict.items():
            print(f'----> {key}: {sys.getsizeof(val) / 1E9}')
    if return_dict:
        segment_dict = {
            'distance-map' : dist_map,
            'maxima' : maxima,
            'integer-labels' : labels,
        }
        return segment_dict
    else:
        return labels
<|MERGE_RESOLUTION|>--- conflicted
+++ resolved
@@ -1263,16 +1263,11 @@
         Values will be 16-bit if imgs passed is 16-bit, else float.
     """
     print('Calculating Multi Otsu thresholds...')
-<<<<<<< HEAD
     # if imgs.dtype == 'uint16':
     #     imgs = util.img_as_float32(imgs)
     # else:
     #     raise ValueError(
     #         'Input images must be converted to 16-bit before continuing.')
-=======
-    if convert_to_float:
-        imgs = util.img_as_float32(imgs)
->>>>>>> 889a476f
     imgs_flat = imgs.flatten()
     thresh_vals = filters.threshold_multiotsu(imgs_flat, nclasses)
     # Calculate histogram
@@ -1280,15 +1275,7 @@
     if return_fig_ax:
         # Plot peaks & mins on histograms
         fig, ax = plt.subplots()
-<<<<<<< HEAD
-        # ax.plot(hist_centers * 65536, hist, label='Histogram')
-        ax.plot(hist_centers, hist, label='Histogram')
-=======
-        if convert_to_float:
-            ax.plot(hist_centers * 65536, hist, label='Histogram')
-        else:
-            ax.plot(hist_centers, hist, label='Histogram')
->>>>>>> 889a476f
+        ax.plot(hist_centers * 65536, hist, label='Histogram')
         if ylims is not None:
             ax.set_ylim(ylims)
         ymin, ymax = ax.get_ylim()
