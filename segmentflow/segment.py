#!/usr/bin/python3
#Requires: Python version >= 3.5
#          PyYAML (import yaml)

#~~~~~~~~~~#
# Packages #
#~~~~~~~~~~#
import getopt
import imageio.v3 as iio
import numpy as np
from pathlib import Path
import pandas as pd
import scipy
import scipy.ndimage as ndi
from skimage import (
        exposure, feature, filters, morphology, measure,
        segmentation, util )
from stl import mesh
import sys
import yaml


#~~~~~~~~~~~#
# Functions #
#~~~~~~~~~~~#
def analyze_particle_sizes(imgs_labeled, ums_per_pixel):
    # Collect sieve data
    sieve_df = pd.read_csv(
        Path('../data/F50-sieve.csv'), index_col=0).sort_values('um')
    diameter_ums = sieve_df.um.to_numpy()
    diameter_ums_bins = np.insert(diameter_ums, 0, 0)
    r = diameter_ums / 2
    ums_vol = 4/3 * np.pi * r**3
    ums_vol_bins = np.insert(ums_vol, 0, 0)
    f50_pct = sieve_df['pct-retained'].to_numpy()
    # Format segmented data
    labels_df = pd.DataFrame(measure.regionprops_table(
        imgs_labeled, properties=['label', 'area', 'bbox']))
    labels_df = labels_df.rename(columns={'area' : 'volume'})
    seg_vols = labels_df.volume.to_numpy() * ums_per_pixel**3
    seg_sphere_hist, bins = np.histogram(seg_vols, bins=ums_vol_bins)
    seg_sphere_pct = 100 * seg_sphere_hist / labels_df.shape[0]
    sieve_df[f'sphere-pct'] = seg_sphere_pct
    labels_df['nslices'] = (
        labels_df['bbox-3'].to_numpy() - labels_df['bbox-0'].to_numpy())
    labels_df['nrows'] = (
        labels_df['bbox-4'].to_numpy() - labels_df['bbox-1'].to_numpy())
    labels_df['ncols'] = (
        labels_df['bbox-5'].to_numpy() - labels_df['bbox-2'].to_numpy())
    labels_df['a'] = labels_df.apply(
        lambda row: row['nslices' : 'ncols'].nlargest(3).iloc[0], axis=1)
    labels_df['b'] = labels_df.apply(
        lambda row: row['nslices' : 'ncols'].nlargest(3).iloc[1], axis=1)
    labels_df['c'] = labels_df.apply(
        lambda row: row['nslices' : 'ncols'].nlargest(3).iloc[2], axis=1)
    b_ums = ums_per_pixel * labels_df['b'].to_numpy()
    seg_aspect_hist, bins = np.histogram(b_ums, bins=diameter_ums_bins)
    seg_aspect_pct = 100 * seg_aspect_hist / labels_df.shape[0]
    sieve_df[f'aspect-pct'] = seg_aspect_pct

def binarize_3d(
    imgs,
    thresh_val=0.65,
    fill_holes=64,
    return_process_dict=False
):
    """Creates binary images from list of images using a threshold value.
    ----------
    Parameters
    ----------
    imgs : numpy.ndarray
        3D array representing the floating point images to be binarized.
    thresh_val : float, optional
        Value to threshold point images. Defaults to 0.65 for floating
        point images.
    fill_holes : str or int, optional
        If 'all', all holes will be filled, else if integer, all holes with an
        area in pixels below that value will be filled in binary array/images.
        Defaults to 64.
    return_process_dict : bool, optional
        If True, return a dictionary containing all processing steps instead
        of last step only, defaults to False
    -------
    Returns
    -------
    numpy.ndarray or dict
        If return_process_dict is False, a 3D array representing the
        hole-filled, binary images, else a dictionary is returned with a
        3D array for each step in the binarization process.
    """
    smoothed = filters.gaussian(imgs)
    binarized = smoothed > thresh_val
    filled = binarized.copy()
    if fill_holes == 'all':
        for i in range((imgs.shape[0])):
            filled[i, :, :] = ndi.binary_fill_holes(binarized[i, :, :])
    else:
        filled = morphology.remove_small_holes(
            binarized, area_threshold=fill_holes
        )
    if return_process_dict:
        process_dict = {
            'binarized' : binarized,
            'holes-filled' : filled
        }
        return process_dict
    else:
        return filled

def binarize_multiotsu(
    imgs,
    n_otsu_classes=2,
    downsample_image_factor=1,
    n_selected_thresholds=1,
    exclude_borders=False,
    print_size=False,
):
    """Binarize stack of images (3D array) using multi-Otsu thresholding
    algorithm.
    ----------
    Parameters
    ----------
    imgs : numpy.ndarray
        3D array representing slices of a 3D volume.
    n_otsu_classes : int, optional
        Number of classes to threshold images, by default 2
    imgs_downsample_factor : int, optional
        Factor by which 3D images will be downsized (N) to speed up
        multi-Otsu calculation by only using every Nth 2D image from the
        stack in the calulcation.
        Defaults to 1 to use every image (i.e. no downsampling)
    n_selected_thresholds : int, optional
        Number of classes to group together (from the back of the thresholded
        values array returned by multi-Otsu function) to create binary image,
        by default 1
    exclude_borders : bool, optional
        If True, exclude particles that touch the border of the volume chunk
        specified by slice/row/col crop in load_images(). Defaults to False.
    print_size : bool, optional
        If True, print size of binarized images in GB. Defaults to False.
    -------
    Returns
    -------
    numpy.ndarray, list
        3D array of the shape imgs.shape containing binarized images; list of
        threshold values used to create binarized images
    """
    print('Binarizing images...')
    imgs_binarized = np.zeros_like(imgs, dtype=np.uint8)
    print('--> Calculating Otsu threshold(s)...')
    if downsample_image_factor > 1:
        imgs = imgs[::downsample_image_factor]
    imgs_flat = imgs.flatten()
    thresh_vals = filters.threshold_multiotsu(imgs_flat, n_otsu_classes)
    # In an 8-bit image (uint8), the max value is 255
    # The top regions are selected by counting backwards (-) with
    # n_selected_thresholds
    imgs_binarized[imgs > thresh_vals[-n_selected_thresholds]] = 255
    # Remove regions of binary image at borders of array
    if exclude_borders:
        imgs_binarized = segmentation.clear_border(imgs_binarized)
    print('--> Binarization complete.')
    if print_size:
        print('--> Size of array (GB): ', imgs_binarized.nbytes / 1E9)
    return imgs_binarized, thresh_vals

<<<<<<< HEAD
=======
def isolate_classes(
    imgs,
    threshold_values,
    intensity_step=1,
):
    """Threshold array with multiple threshold values.
    ----------
    Parameters
    ----------
    imgs : list
        3D NumPy array or list of 2D arrays representing images to be plotted.
    threshold_values : list or float, optional
        Float or list of floats to segment image.
    intensity_step : int, optional
        Step value separating intensities. Defaults to 1, but might be set to
        soemthing like 125 such that isolated classes could be viewable in
        saved images.
    -------
    Returns
    -------
    matplotlib.Figure, matplotlib.Axis
        2-tuple containing matplotlib figure and axes objects
    """
    # Sort thresh_vals in ascending order then reverse to get largest first
    threshold_values.sort()
    imgs_thresh = np.zeros_like(imgs, dtype=np.uint8)
    # Starting with the lowest threshold value, set pixels above each
    # increasing threshold value to an increasing unique marker (1, 2, etc.)
    # multiplied by the intesnity_step parameter
    for i, val in enumerate(threshold_values):
        imgs_thresh[imgs > val] = int((i + 1) * intensity_step)
    return imgs_thresh

def watershed_segment(
    imgs_binarized,
    min_peak_distance=1,
    use_int_dist_map=False,
    exclude_borders=False,
    print_size=False,
    return_dict=False,
):
    """Create images with regions segmented and labeled using a watershed
    segmentation algorithm.
    ----------
    Parameters
    ----------
    binarized_imgs : numpy.ndarray
        3D DxMxN array representing D binary images with M rows and N columns
        to be used in segmentation.
    min_peak_distance : int or str, optional
        Minimum distance (in pixels) of local maxima to be used to generate
        seeds for watershed segmentation algorithm. 'median' can be passed to
        use the radius of the circle with equivalent area to the median
        binary region. Defaults to 1.
    use_int_dist_map : bool, optional
        If True, convert distance map to 16-bit array. Use with caution--
        changes segmentation results
    print_size : bool, optional
        If True, print the size of each item in the segmentation dictionary
        in GB. Defautls to False.
    return_dict : bool, optional
        If true, return dict, else return 3D array with pixels labeled
        corresponding to unique particle integers (see below)
    -------
    Returns
    -------
    if return_dict == True :
        dict
            Dictionary of 3D DxMxN arrays the segmentation steps and labeled
            images. Keys for dict: 'binarized', 'distance-map',
            'maxima-points', 'maxima-mask', 'seeds', 'integer-labels'
    if return_dict == False :
        numpy.ndarray
            3D DxMxN array representing segmented images with pixels labeled
            corresponding to unique particle integers
    """
    print('Segmenting images...')
    dist_map = ndi.distance_transform_edt(imgs_binarized)
    if use_int_dist_map:
        dist_map = dist_map.astype(np.uint16)
    # If prompted, calculate equivalent median radius
    if min_peak_distance == 'median':
        regions = []
        for i in range(imgs_binarized.shape[0]):
            labels = measure.label(imgs_binarized[0, ...])
            regions += measure.regionprops(labels)
        areas = [region.area for region in regions]
        median_slice_area = np.median(areas)
        # Twice the radius of circle of equivalent area
        min_peak_distance = 2 * int(round(np.sqrt(median_slice_area) // np.pi))
        print(f'Calculated min_peak_distance: {min_peak_distance}')
    # Calculate the local maxima with min_peak_distance separation
    maxima = feature.peak_local_max(
        dist_map,
        min_distance=min_peak_distance,
        exclude_border=False
    )
    # Assign a label to each point to use as seed for watershed seg
    maxima_mask = np.zeros_like(imgs_binarized, dtype=np.uint8)
    maxima_mask[tuple(maxima.T)] = 255
    seeds = measure.label(maxima_mask)
    # Release values to aid in garbage collection
    maxima_mask = None
    labels = segmentation.watershed(
        -1 * dist_map, seeds, mask=imgs_binarized
    )
    # Convert labels to smaller datatype is number of labels allows
    if np.max(labels) < 2**8:
        labels = labels.astype(np.uint8)
    elif np.max(labels) < 2**16:
        labels = labels.astype(np.uint16)
    # Release values to aid in garbage collection
    seeds = None
    # Count number of particles segmented
    n_particles = np.max(labels)
    if exclude_borders:
        print(
            '--> Number of particle(s) before border exclusion:',
            str(n_particles))
        print('--> Excluding border particles...')
        labels = segmentation.clear_border(labels)
        # Calculate number of instances of each value in label_array
        particleIDs = np.unique(labels)
        # Subtract 1 to account for background label
        n_particles = len(particleIDs) - 1
    print(
        f'--> Segmentation complete. {n_particles} particle(s) segmented.')
    if print_size:
        # sys.getsizeof() doesn't represent nested objects; need to add manually
        print('--> Size of segmentation results (GB):')
        for key, val in segment_dict.items():
            print(f'----> {key}: {sys.getsizeof(val) / 1E9}')
    if return_dict:
        segment_dict = {
            'distance-map' : dist_map,
            'maxima' : maxima,
            'integer-labels' : labels,
        }
        return segment_dict
    else:
        return labels

def count_segmented_voxels(segment_dict, particleID=None, exclude_zero=True):
    """Count number of segmented voxels within particles of unique labels.
    ----------
    Parameters
    ----------
    segment_dict : dict
        Dictionary containing segmentation routine steps, as returned from
        watershed_segment(). Must contain key 'integer-labels'
    particleID : int or None, optional
        If an integer is passed, only the number of voxels within the particle
        matching that integer are returned.
    exclude_zero : bool, optional
        Exclude zero label in count. Usually zero refers to background.
        Defaults to True
    -------
    Returns
    -------
    If particleID is not None:
        int
            Number of voxels in particle labeled as particleID in
            segmment_dict['integer-labels']
    Else:
        dict
            Dictionary with particleID keys and integer number of voxels
            in particle corresponding to particleID key.
    """
    label_array = segment_dict['integer-labels']
    # Calculate number of instances of each value in label_array
    particleIDs, nvoxels = np.unique(label_array, return_counts=True)
    nvoxels_by_ID_dict = dict(zip(particleIDs, nvoxels))
    if exclude_zero:
        del nvoxels_by_ID_dict[0]
    if particleID is not None:
        try:
            return nvoxels_by_ID_dict[particleID]
        except KeyError:
            raise ValueError(f'Particle ID {particleID} not found.')
    else:
        return nvoxels_by_ID_dict

def isolate_particle(segment_dict, particleID, erode=False):
    """Isolate a certain particle by removing all other particles in a 3D array.
    ----------
    Parameters
    ----------
    segement_dict : dict
        Dictionary containing segmentation routine steps, as returned from
        watershed_segment(), with at least the key: 'integer-labels' and
        corresponding value: images with segmented particles labeled with
        unique integers
    particleID : int
        Label corresponding to pixels in segment_dict['integer-labels'] that
        will be plotted
    erode : bool, optional
        If True, isolated particle will be eroded before array is returned.
    -------
    Returns
    -------
    numpy.ndarray
        3D array of the same size as segment_dict['integer-labels'] that is
        only nonzero where pixels matched value of integer_label in original
        array
    """
    imgs_single_particle = np.zeros_like(
        segment_dict['integer-labels'], dtype=np.uint8
    )
    imgs_single_particle[segment_dict['integer-labels'] == particleID] = 255
    if erode:
        imgs_single_particle = morphology.binary_erosion(imgs_single_particle)
    return imgs_single_particle

>>>>>>> 7072125e
def create_surface_mesh(
        imgs,
        slice_crop=None,
        row_crop=None,
        col_crop=None,
        min_slice=None,
        min_row=None,
        min_col=None,
        spatial_res=1,
        voxel_step_size=1,
        save_path=None,
<<<<<<< HEAD
=======
        silence=False
>>>>>>> 7072125e
):
    if not silence:
        print('Creating surface mesh with marching cubes algorithm...')
    verts, faces, normals, values = measure.marching_cubes(
        imgs, step_size=voxel_step_size,
        allow_degenerate=False
    )
    if not silence:
        print('Converting mesh to STL format...')
    # Flip vertices such that (slice, row, col)/(z, y, x) orientation
    # becomes (x, y, z)
    verts = np.flip(verts, axis=1)
    # Convert vertices (verts) and faces to numpy-stl format for saving:
    vertice_count = faces.shape[0]
    stl_mesh = mesh.Mesh(
        np.zeros(vertice_count, dtype=mesh.Mesh.dtype),
        remove_empty_areas=False
    )
    for i, face in enumerate(faces):
        for j in range(3):
            stl_mesh.vectors[i][j] = verts[face[j], :]
    # Calculate offsets for STL coordinates
    if col_crop is not None:
        x_offset = col_crop[0]
    else:
        x_offset = 0
    if row_crop is not None:
        y_offset = row_crop[0]
    else:
        y_offset = 0
    if slice_crop is not None:
        z_offset = slice_crop[0]
    else:
        z_offset = 0
    # Add offset related to particle location. If min slice/row/col is
    # provided, it's assumed to be provided from a voxel-padded array so
    # the -1 accounts for the voxel padding on front end of each dimension.
    # If a min is not provided, the offset is calculated as the min nonzero
    # voxel location in each dimension.
    if min_slice == None:
        z_offset += np.where(imgs)[0].min()
    else:
        z_offset += min_slice - 1
    if min_row == None:
        y_offset += np.where(imgs)[1].min()
    else:
        y_offset += min_row - 1
    if min_col == None:
        x_offset += np.where(imgs)[2].min()
    else:
        x_offset += min_col - 1
    # Apply offsets to (x, y, z) coordinates of mesh
    stl_mesh.x += x_offset
    stl_mesh.y += y_offset
    stl_mesh.z += z_offset
    # stl_mesh.vectors are the position vectors. Multiplying by the
    # spatial resolution of the scan makes these vectors physical.
    stl_mesh.vectors *= spatial_res
    # Save STL if save_path provided
    if save_path is not None:
        stl_mesh.save(save_path)
    return verts, faces, normals, values

def isolate_classes(
    imgs,
    threshold_values,
    intensity_step=1,
):
    """Threshold array with multiple threshold values.
    ----------
    Parameters
    ----------
    imgs : list
        3D NumPy array or list of 2D arrays representing images to be plotted.
    threshold_values : list or float, optional
        Float or list of floats to segment image.
    intensity_step : int, optional
        Step value separating intensities. Defaults to 1, but might be set to
        soemthing like 125 such that isolated classes could be viewable in
        saved images.
    -------
    Returns
    -------
    matplotlib.Figure, matplotlib.Axis
        2-tuple containing matplotlib figure and axes objects
    """
    # Sort thresh_vals in ascending order then reverse to get largest first
    threshold_values.sort()
    imgs_thresh = np.zeros_like(imgs, dtype=np.uint8)
    # Starting with the lowest threshold value, set pixels above each
    # increasing threshold value to an increasing unique marker (1, 2, etc.)
    # multiplied by the intesnity_step parameter
    for i, val in enumerate(threshold_values):
        imgs_thresh[imgs > val] = int((i + 1) * intensity_step)
    return imgs_thresh

def isolate_particle(segment_dict, particleID, erode=False):
    """Isolate a certain particle by removing all other particles in a 3D array.
    ----------
    Parameters
    ----------
    segement_dict : dict
        Dictionary containing segmentation routine steps, as returned from
        watershed_segment(), with at least the key: 'integer-labels' and
        corresponding value: images with segmented particles labeled with
        unique integers
    particleID : int
        Label corresponding to pixels in segment_dict['integer-labels'] that
        will be plotted
    erode : bool, optional
        If True, isolated particle will be eroded before array is returned.
    -------
    Returns
    -------
    numpy.ndarray
        3D array of the same size as segment_dict['integer-labels'] that is
        only nonzero where pixels matched value of integer_label in original
        array
    """
    imgs_single_particle = np.zeros_like(
        segment_dict['integer-labels'], dtype=np.uint8
    )
    imgs_single_particle[segment_dict['integer-labels'] == particleID] = 255
    if erode:
        imgs_single_particle = morphology.binary_erosion(imgs_single_particle)
    return imgs_single_particle

def load_images(
    img_dir,
    slice_crop=None,
    row_crop=None,
    col_crop=None,
    also_return_names=False,
    also_return_dir_name=False,
    convert_to_float=False,
    file_suffix='tiff',
    print_size=False,
):
    """Load images from path and return as list of 2D arrays.
        Can also return names of images.
    ----------
    Parameters
    ----------
    img_dir : str or Path
        Path to directory containing images to be loaded.
    slice_crop : list or None
        Cropping limits of slice dimension (imgs.shape[0]) of 3D array of
        images. Essentially chooses subset of images from sorted image
        directory. If None, all images/slices will be loaded. Defaults to None.
    row_crop : str or None
        Cropping limits of row dimension (imgs.shape[1]) of 3D array of images.
        If None, all rows will be loaded. Defaults to None.
    col_crop : str or None
        Cropping limits of column dimension (imgs.shape[2]) of 3D array of
        images. If None, all columns will be loaded. Defaults to None.
    also_return_names : bool, optional
        If True, returns a list of the names of the images in addition to the
        list of images themselves. Defaults to False.
    also_return_dir_name : bool, optional
        If True, returns a string representing the name of the image directory
        in addition to the list of images themselves. Defaults to False.
    convert_to_float : bool, optional
        If True, convert loaded images to floating point images, else retain
        their original dtype. Defaults to False
    file_suffix : str, optional
        File suffix of images that will be loaded from img_dir.
        Defaults to 'tif'
    print_size : bool, optional
        If True, print size of loaded images in GB. Defaults to False.
    -------
    Returns
    -------
    list, numpy.ndarray, or tuple
        List of arrays or 3D array representing images
        (depending on return_3d_array), or if also_return_names is True,
        list containing names of images from filenames is also returned.
    ------
    Raises
    ------
    ValueError
        Raised when img_dir does not exist or is not a directory.
    """
    print('Loading images...')
    img_dir = Path(img_dir)
    if not img_dir.is_dir():
        raise ValueError(f'Image directory not found: {img_dir}')
    img_path_list = [
        path for path in img_dir.glob(f'*{file_suffix}')
    ]
    img_path_list.sort()
    if slice_crop is None:
        slice_crop = [0, len(img_path_list)]
    img_path_sublist = [
        img_path for i, img_path in enumerate(img_path_list)
        if i in list(range(slice_crop[0], slice_crop[1]))
    ]
    n_slices = len(img_path_sublist)
    img = iio.imread(img_path_sublist[0])
    if row_crop is None:
        row_crop = [0, img.shape[0]]
    if col_crop is None:
        col_crop = [0, img.shape[1]]
    # Initialize 3D NumPy array to store loaded images
    imgs = np.zeros(
        (n_slices, row_crop[1] - row_crop[0], col_crop[1] - col_crop[0]),
        dtype=img.dtype
    )
    for i, img_path in enumerate(img_path_sublist):
        imgs[i, ...] = iio.imread(img_path)[
            row_crop[0] : row_crop[1], col_crop[0] : col_crop[1]
        ]
    print('--> Images loaded as 3D array: ', imgs.shape)
    if print_size:
        print('--> Size of array (GB): ', imgs.nbytes / 1E9)
    if also_return_names and also_return_dir_name:
        return imgs, [img_path.stem for img_path in img_path_list], img_dir.stem
    elif also_return_names:
        return imgs, [img_path.stem for img_path in img_path_list]
    elif also_return_dir_name:
        return imgs, img_dir.stem
    else:
        return imgs

def load_inputs(
    yaml_path,
    categorized_input_shorthands,
    default_values,
):
    """Load input file and output a dictionary filled with default values
    for any inputs left blank.
    ----------
    Parameters
    ----------
    yaml_path : str or pathlib.Path
        Path to input YAML file.
    categorized_inputs_shorthands : dict
        Nested dictionary with category keys and dictionary values which each
        assign nested key shorthands for values corresponding to full parameter
        names from YAML input file.
    default_values : dict
        Shorthand keys and default values to be filled when keys are missing or
        left blank in YAML input file.
    -------
    Returns
    -------
    dict
        Dict containing inputs stored according to shorthands.
    ------
    Raises
    ------
    ValueError
        Raised if required keys (default value = 'Required') left blank.
    """
    # Open YAML file and read inputs
    stream = open(yaml_path, 'r')
    yaml_dict = yaml.load(stream, Loader=yaml.FullLoader)   # User Input
    stream.close()
    ui = {}
    for category, input_shorthands in categorized_input_shorthands.items():
        for shorthand, input in input_shorthands.items():
            # try-except to make sure each input exists in input file
            try:
                ui[shorthand] = yaml_dict[category][input]
            except KeyError as error:
                # Set missing inputs to None
                ui[shorthand] = None
            finally:
                # For any input that is None (missing or left blank),
                # Change None value to default value from default_values dict
                if ui[shorthand] == None:
                    # Raise ValueError if default value is listed as 'REQUIRED'
                    if default_values[shorthand] == 'REQUIRED':
                        raise ValueError(
                            f'Must provide value for "{input}"'
                            f' in input YAML file.'
                        )
                    else:
                        # Set default value as denoted in default_values.
                        # Value needs to be set in yaml_dict to be saved in the
                        # copy of the insput, but also in the ui dict to be
                        # used in the code
                        yaml_dict[category][input] = default_values[shorthand]
                        ui[shorthand] = default_values[shorthand]
                        if default_values[shorthand] is not None:
                            print(
                                f'Value for "{input}" not provided.'
                                f' Setting to default value:'
                                f' {default_values[shorthand]}'
                            )
    stl_dir = Path(ui['out_dir_path'])
    if not stl_dir.is_dir():
        stl_dir.mkdir()
    # Copy YAML input file to output dir
    with open(
        Path(ui['out_dir_path']) / f"{ui['out_prefix']}_input.yml", 'w'
    ) as file:
        output_yaml = yaml.dump(yaml_dict, file)
    return ui

def preprocess(
    imgs,
    median_filter=False,
    rescale_intensity_range=None,
    print_size=False,
):
    """Preprocessing steps to perform on images.
    ----------
    Parameters
    ----------
    imgs : numpy.ndarray
        3D array representing slices of a 3D volume.
    rescale_intensity_range : None or 2-tuple, optional
        Intensity range (in percent) to clip intensity. Defaults to None.
    print_size : bool, optional
        If True, print the size of the preprocessed images in GB.
        Defaults to False.
    -------
    Returns
    -------
    numpy.ndarray, list
        3D array of the shape imgs.shape containing binarized images; list of
        threshold values used to create binarized images
    """
    print('Preprocessing images...')
    imgs_pre = imgs.copy()
    # Apply median filter if median_filter is True
    if median_filter:
        print(f'--> Applying median filter...')
        imgs_pre = filters.median(imgs_pre)
    # Rescale intensity if intensity_range passed
    if rescale_intensity_range is not None:
        print(
                f'--> Rescaling intensities to percentile range '
                f'[{rescale_intensity_range[0]}, {rescale_intensity_range[1]}]'
                f'...')
        # Calculate low & high intensities
        rescale_low = np.percentile(imgs_pre, rescale_intensity_range[0])
        rescale_high = np.percentile(imgs_pre, rescale_intensity_range[1])
        # Clip low & high intensities
        imgs_pre = np.clip(imgs_pre, rescale_low, rescale_high)
        imgs_pre = exposure.rescale_intensity(
            imgs_pre, in_range='image', out_range='uint16'
        )
    print('--> Preprocessing complete')
    if print_size:
        print('--> Size of array (GB): ', imgs_pre.nbytes / 1E9)
    return imgs_pre

def save_as_stl_files(
    segmented_images,
    stl_dir_location,
    output_prefix,
    make_new_save_dir=True,
    suppress_save_msg=True,
    slice_crop=None,
    row_crop=None,
    col_crop=None,
    stl_overwrite=False,
    spatial_res=1.0,
    n_erosions=None,
    median_filter_voxels=True,
    voxel_step_size=1,
):
    """Iterate through particles in the regions list provided by
    skimage.measure.regionprops()
    ----------
    Parameters
    ----------
    segmented_images : numpy.ndarray
        3D DxMxN array representing D segmented images with M rows and N
        columns. Each pixel/voxel of each particle is assigned a different
        integer label to differentiate from neighboring and potentially
        connected particles. Stored in "segment_dict['integer-labels']".
    stl_dir_location : Path or str
        Path to the directory where the STL files will be saved.
    output_prefix : str
        Prefix for output files
        (and new save directory if make_new_save_dir = True)
    make_new_save_dir : bool, optional
        If True, create a new directory under stl_dir_location with name
        f'{output_filename_base}STLs'. Defaults to False.
    suppress_save_msg : bool, optional
        If True, save messages are not printed for each STL. Defaults to True.
    slice_crop : list or None, optional
        Min and max crop in the slice dimension.
    row_crop : list or None, optional
        Min and max crop in the row dimension.
    col_crop : list or None, optional
        Min and max crop in the column dimension.
    spatial_res : float, optional
        Factor to apply to multiply spatial vectors of saved STL. Applying the
        spatial/pixel resolution of the CT scan will give the STL file units of
        the value. Defaults to 1 to save the STL in units of pixels.
    voxel_step_size : int, optional
        Number of voxels to iterate across in marching cubes algorithm. Larger
        steps yield faster but coarser results. Defaults to 1.
    allow_degenerate_tris : bool, optional
        Whether to allow degenerate (i.e. zero-area) triangles in the
        end-result. If False, degenerate triangles are removed, at the cost of
        making the algorithm slower. Defaults to False.
    n_erosions : int, optional
        Number of time morphologic erosion is applied to remove one layer of
        voxels from outer layer of particle. Analagous to peeling the outer
        skin of an onion. Defaults to False.
    print_index_extrema : bool, optional
        If True, list of the min/max of the slice, row, and column indices for
        each saved particle are recorded and the ultimate min/max are printed
        at the end of the function. Defaults to True.
    return_n_saved : bool, optional
        If True, the number of particles saved will be returned.
    -------
    Returns
    -------
    If return_dir_path is True:
        int
            Number of STL files saved.
    ------
    Raises
    ------
    ValueError
        Raise ValueError when directory named dir_name already exists at
        location save_dir_parent_path
    """
    print('Generating surface meshes...')
    if make_new_save_dir:
        stl_dir_location = (
            Path(stl_dir_location) / f'{output_prefix}_STLs'
        )
        if stl_dir_location.is_dir():
            print(
                f'Meshes not generated. Directory already exists:'
                f'\n{stl_dir_location.resolve()}'
            )
            return
        else:
            stl_dir_location.mkdir()
    props_df = pd.DataFrame(columns=[
        'particleID',
        'meshed',
        'n_voxels',
        'centroid',
        'min_slice',
        'max_slice',
        'min_row',
        'max_row',
        'min_col',
        'max_col'
    ])
    if n_erosions is None:
        n_erosions = 0
    regions = measure.regionprops(segmented_images)
    n_particles = len(regions)
    n_particles_digits = len(str(n_particles))
    for region in regions:
        # Create save path
        fn = (
            f'{output_prefix}_{str(region.label).zfill(n_particles_digits)}.stl'
        )
        stl_save_path = Path(stl_dir_location) / fn
        # If STL can be saved, continue with process
        if stl_save_path.exists() and not stl_overwrite:
            raise ValueError(f'STL already exists: {stl_save_path}')
        elif not Path(stl_dir_location).exists():
            # Make directory if it doesn't exist
            Path(stl_dir_location).mkdir(parents=True)
        # Get bounding slice, row, and column
        min_slice, min_row, min_col, max_slice, max_row, max_col = region.bbox
        # Get centroid coords in slice, row, col and reverse to get x, y, z
        centroid_xyz = ', '.join(
            reversed([str(round(coord)) for coord in region.centroid])
        )
        props = {}
        props['particleID'] = region.label
        props['n_voxels']   = region.area
        props['centroid']   = centroid_xyz
        props['min_slice']  = min_slice
        props['max_slice']  = max_slice
        props['min_row']    = min_row
        props['max_row']    = max_row
        props['min_col']    = min_col
        props['max_col']    = max_col
        # If particle has less than 2 voxels in each dim, do not mesh surface
        # (marching cubes limitation)
        if (
            max_slice - min_slice <= 2 + 2*n_erosions
            and max_row - min_row <= 2 + 2*n_erosions
            and max_col - min_col <= 2 + 2*n_erosions
        ):
            props['meshed'] = False
            print(
                f'Surface mesh not created for particle {region.label}: '
                'Particle smaller than minimum width in at least one dimension.'
            )
        # Continue with process if particle has at least 2 voxels in each dim
        else:
            # Isolate Individual Particles
            imgs_particle = region.image
            imgs_particle_padded = np.pad(imgs_particle, 1)
            # Insert region inside padding
            imgs_particle_padded[1:-1, 1:-1, 1:-1] = imgs_particle
            if n_erosions is not None and n_erosions > 0:
                for _ in range(n_erosions):
                    imgs_particle_padded = morphology.binary_erosion(
                        imgs_particle_padded
                    )
                particle_labeled = measure.label(
                    imgs_particle_padded, connectivity=1
                )
                particle_regions = measure.regionprops(particle_labeled)
                if len(particle_regions) > 1:
                    # Sort particle regions by area with largest first
                    particle_regions = sorted(
                        particle_regions, key=lambda r: r.area, reverse=True
                    )
                    # Clear non-zero voxels from imgs_particle_padded
                    imgs_particle_padded = np.zeros_like(
                        imgs_particle_padded, dtype=np.uint8
                    )
                    # Add non-zero voxels back for voxels belonging to largest
                    # particle present (particle_regions[0])
                    imgs_particle_padded[
                        particle_labeled == particle_regions[0].label
                    ] = 255  # (255 is max for 8-bit/np.uint8 image)
            if median_filter_voxels:
                # Median filter used to smooth particle in image/voxel form
                imgs_particle_padded = filters.median(imgs_particle_padded)
            # Perform marching cubes surface meshing when array has values > 0
            try:
                # Create surface mesh and save as STL file at stl_save_path
                vertices, faces, normals, vals = create_surface_mesh(
                    imgs_particle_padded, slice_crop=slice_crop,
                    row_crop=row_crop, col_crop=col_crop,
                    min_slice=min_slice, min_row=min_row, min_col=min_col,
                    spatial_res=spatial_res,
                    voxel_step_size=voxel_step_size,
                    save_path=stl_save_path,
                    silence=suppress_save_msg
                )
                props['meshed'] = True
                if not suppress_save_msg:
                    print(f'STL saved: {stl_save_path}')
            except RuntimeError as error:
                props['meshed'] = False
                print(
                    f'Surface mesh not created for particle {region.label}. '
                    'Particle likely too small. Error: ',
                    error
                )
        props_df = pd.concat(
            [props_df, pd.DataFrame.from_records([props])], ignore_index=True
        )
    csv_fn = (f'{output_prefix}_properties.csv')
    csv_save_path = Path(stl_dir_location) / csv_fn
    props_df.to_csv(csv_save_path, index=False)
    # Count number of meshed particles
    n_saved = len(np.argwhere(props_df['meshed'].to_numpy()))
    print(f'--> {n_saved} STL file(s) written!')

def save_images(
    imgs,
    save_dir,
    img_names=None,
    convert_to_16bit=False
):
    """Save images to save_dir.
    ----------
    Parameters
    ----------
    imgs : numpy.ndarray or list
        Images to save, either as a list or a 3D numpy array (4D array of
        colored images also works)
    save_dir : str or Path
        Path to new directory to which iamges will be saved. Directory must
        not already exist to avoid accidental overwriting.
    img_names : list, optional
        List of strings to be used as image filenames when saved. If not
        included, images will be names by index. Defaults to None.
    convert_to_16bit : bool, optional
        Save images as 16-bit, by default False
    """
    save_dir = Path(save_dir)
    # Create directory, or raise an error if that directory already exists
    save_dir.mkdir(parents=True, exist_ok=False)
    # If imgs is a numpy array and not a list, convert it to a list of images
    if isinstance(imgs, np.ndarray):
        # If 3D: (slice, row, col)
        if len(imgs.shape) == 3:
            file_suffix = 'tif'
            imgs = [imgs[i, :, :] for i in range(imgs.shape[0])]
        # If 4D: (slice, row, col, channel) where channel is RGB (color) value
        elif len(imgs.shape) == 4:
            file_suffix = 'png'
            imgs = [
                util.img_as_ubyte(imgs[i, :, :, :])
                for i in range(imgs.shape[0])
            ]
    for i, img in enumerate(imgs):
        if convert_to_16bit:
            img = img.astype(np.uint16)
        # if no img_names, use the index of the image
        if img_names is None:
            n_imgs = len(imgs)
            # Pad front of image name with zeros to match longest number
            img_name = str(i).zfill(len(str(n_imgs)))
        else:
            img_name = img_names[i]
        iio.imsave(Path(save_dir / f'{img_name}.{file_suffix}'), img)
    print(f'{len(imgs)} image(s) saved to: {save_dir.resolve()}')

def save_isolated_classes(imgs, thresh_vals, save_dir_path):
    print('Saving isolated classes as binary images...')
    save_dir_path = Path(save_dir_path)
    if not save_dir_path.is_dir():
        save_dir_path.mkdir()
    # If class_idxs is not a list, make it a single item list
    if not isinstance(thresh_vals, np.ndarray):
        thresh_vals = [thresh_vals]
    # Sort thresh_vals in ascending order then reverse to get largest first
    thresh_vals.sort()
    isolated_classes = np.zeros_like(imgs, dtype=np.uint8)
    # Starting with the lowest threshold value, set pixels above each
    # increasing threshold value to an increasing unique marker (1, 2, etc.)
    for i, val in enumerate(thresh_vals):
        isolated_classes[imgs > val] = i + 1
    # Save isolated_classes
    classes_save_dir = Path(save_dir_path) / 'isolated-classes'
    if not classes_save_dir.is_dir():
        classes_save_dir.mkdir()
    n_digits = len(str(isolated_classes.shape[0]))
    for img_i in range(isolated_classes.shape[0]):
        save_path = (
                Path(classes_save_dir)
                / f'isolated-classes_{str(img_i).zfill(n_digits)}.tiff')
        iio.imwrite(save_path, isolated_classes[img_i, ...])
    print(f'{len(imgs)} image(s) saved to: {classes_save_dir.resolve()}')

def threshold_multi_min(imgs, nbins=256, **kwargs):
    """Semantic segmentation by detecting multiple minima in the histogram.
    ----------
    Parameters
    ----------
    imgs : numpy.ndarray
        3D NumPy array representing images for which thresholds will be
        determined.
    nbins : int
        Number of bins used to calculate histogram.
    kwargs : various, optional
        Passed to scipy.signal.find_peaks() when calculating maxima.
    -------
    Returns
    -------
    list
        List of intensity minima that can be used to threshold the image.
        Values will be 16-bit if imgs passed is 16-bit, else float.
    """
    print('Calculating thresholds from local minima...')
    originally_16bit = False
    if imgs.dtype == np.uint16:
        originally_16bit = True
    if imgs.dtype != float:
        imgs = util.img_as_float32(imgs)
    # Calculate histogram
    hist, hist_centers = exposure.histogram(imgs, nbins=nbins)
    # Smooth histogram with Gaussian filter
    hist_smooth = scipy.ndimage.gaussian_filter(hist, 3)
    # Find local maxima in smoothed histogram
    peaks, peak_props = scipy.signal.find_peaks(hist_smooth, **kwargs)
    if originally_16bit:
        peaks_adjusted = [int(hist_centers[i] * 65536) for i in peaks]
    else:
        peaks_adjusted = [hist_centers[i] for i in peaks]
    print(f'--> {len(peaks)} peak(s) found: {peaks_adjusted}')
    # Find minima between each neighboring pair of local maxima
    mins = []
    for i in range(1, len(peaks)):
        min_sub_i = np.argmin(hist_smooth[peaks[i - 1] : peaks[i]])
        mins.append(min_sub_i + peaks[i - 1])
    # Convert minima indices to intensity values (16-bit or float)
    if originally_16bit:
        mins = [int(hist_centers[i] * 65536) for i in mins]
    else:
        mins = [hist_centers[i] for i in mins]
    print(f'--> {len(mins)} minima found: {mins}')
    return mins

def watershed_segment(
    imgs_binarized,
    min_peak_distance=1,
    use_int_dist_map=False,
    exclude_borders=False,
    print_size=False,
    return_dict=False,
):
    """Create images with regions segmented and labeled using a watershed
    segmentation algorithm.
    ----------
    Parameters
    ----------
    binarized_imgs : numpy.ndarray
        3D DxMxN array representing D binary images with M rows and N columns
        to be used in segmentation.
    min_peak_distance : int or str, optional
        Minimum distance (in pixels) of local maxima to be used to generate
        seeds for watershed segmentation algorithm. 'median' can be passed to
        use the radius of the circle with equivalent area to the median
        binary region. Defaults to 1.
    use_int_dist_map : bool, optional
        If True, convert distance map to 16-bit array. Use with caution--
        changes segmentation results
    print_size : bool, optional
        If True, print the size of each item in the segmentation dictionary
        in GB. Defautls to False.
    return_dict : bool, optional
        If true, return dict, else return 3D array with pixels labeled
        corresponding to unique particle integers (see below)
    -------
    Returns
    -------
    if return_dict == True :
        dict
            Dictionary of 3D DxMxN arrays the segmentation steps and labeled
            images. Keys for dict: 'binarized', 'distance-map',
            'maxima-points', 'maxima-mask', 'seeds', 'integer-labels'
    if return_dict == False :
        numpy.ndarray
            3D DxMxN array representing segmented images with pixels labeled
            corresponding to unique particle integers
    """
    print('Segmenting images...')
    dist_map = ndi.distance_transform_edt(imgs_binarized)
    if use_int_dist_map:
        dist_map = dist_map.astype(np.uint16)
    # If prompted, calculate equivalent median radius
    if min_peak_distance == 'median':
        regions = []
        for i in range(imgs_binarized.shape[0]):
            labels = measure.label(imgs_binarized[0, ...])
            regions += measure.regionprops(labels)
        areas = [region.area for region in regions]
        median_slice_area = np.median(areas)
        # Twice the radius of circle of equivalent area
        min_peak_distance = 2 * int(round(np.sqrt(median_slice_area) // np.pi))
        print(f'Calculated min_peak_distance: {min_peak_distance}')
    # Calculate the local maxima with min_peak_distance separation
    maxima = feature.peak_local_max(
        dist_map,
        min_distance=min_peak_distance,
        exclude_border=False
    )
    # Assign a label to each point to use as seed for watershed seg
    maxima_mask = np.zeros_like(imgs_binarized, dtype=np.uint8)
    maxima_mask[tuple(maxima.T)] = 255
    seeds = measure.label(maxima_mask)
    # Release values to aid in garbage collection
    maxima_mask = None
    labels = segmentation.watershed(
        -1 * dist_map, seeds, mask=imgs_binarized
    )
    # Convert labels to smaller datatype is number of labels allows
    if np.max(labels) < 2**8:
        labels = labels.astype(np.uint8)
    elif np.max(labels) < 2**16:
        labels = labels.astype(np.uint16)
    # Release values to aid in garbage collection
    seeds = None
    # Count number of particles segmented
    n_particles = np.max(labels)
    if exclude_borders:
        print(
                '--> Number of particle(s) before border exclusion: ',
                str(n_particles))
        print('--> Excluding border particles...')
        labels = segmentation.clear_border(labels)
        # Calculate number of instances of each value in label_array
        particleIDs = np.unique(labels)
        # Subtract 1 to account for background label
        n_particles = len(particleIDs) - 1
    print(
            f'--> Segmentation complete. '
            f'{n_particles} particle(s) segmented.')
    if print_size:
        # sys.getsizeof() doesn't represent nested objects; need to add manually
        print('--> Size of segmentation results (GB):')
        for key, val in segment_dict.items():
            print(f'----> {key}: {sys.getsizeof(val) / 1E9}')
    if return_dict:
        segment_dict = {
            'distance-map' : dist_map,
            'maxima' : maxima,
            'integer-labels' : labels,
        }
        return segment_dict
    else:
        return labels
<|MERGE_RESOLUTION|>--- conflicted
+++ resolved
@@ -164,222 +164,6 @@
         print('--> Size of array (GB): ', imgs_binarized.nbytes / 1E9)
     return imgs_binarized, thresh_vals
 
-<<<<<<< HEAD
-=======
-def isolate_classes(
-    imgs,
-    threshold_values,
-    intensity_step=1,
-):
-    """Threshold array with multiple threshold values.
-    ----------
-    Parameters
-    ----------
-    imgs : list
-        3D NumPy array or list of 2D arrays representing images to be plotted.
-    threshold_values : list or float, optional
-        Float or list of floats to segment image.
-    intensity_step : int, optional
-        Step value separating intensities. Defaults to 1, but might be set to
-        soemthing like 125 such that isolated classes could be viewable in
-        saved images.
-    -------
-    Returns
-    -------
-    matplotlib.Figure, matplotlib.Axis
-        2-tuple containing matplotlib figure and axes objects
-    """
-    # Sort thresh_vals in ascending order then reverse to get largest first
-    threshold_values.sort()
-    imgs_thresh = np.zeros_like(imgs, dtype=np.uint8)
-    # Starting with the lowest threshold value, set pixels above each
-    # increasing threshold value to an increasing unique marker (1, 2, etc.)
-    # multiplied by the intesnity_step parameter
-    for i, val in enumerate(threshold_values):
-        imgs_thresh[imgs > val] = int((i + 1) * intensity_step)
-    return imgs_thresh
-
-def watershed_segment(
-    imgs_binarized,
-    min_peak_distance=1,
-    use_int_dist_map=False,
-    exclude_borders=False,
-    print_size=False,
-    return_dict=False,
-):
-    """Create images with regions segmented and labeled using a watershed
-    segmentation algorithm.
-    ----------
-    Parameters
-    ----------
-    binarized_imgs : numpy.ndarray
-        3D DxMxN array representing D binary images with M rows and N columns
-        to be used in segmentation.
-    min_peak_distance : int or str, optional
-        Minimum distance (in pixels) of local maxima to be used to generate
-        seeds for watershed segmentation algorithm. 'median' can be passed to
-        use the radius of the circle with equivalent area to the median
-        binary region. Defaults to 1.
-    use_int_dist_map : bool, optional
-        If True, convert distance map to 16-bit array. Use with caution--
-        changes segmentation results
-    print_size : bool, optional
-        If True, print the size of each item in the segmentation dictionary
-        in GB. Defautls to False.
-    return_dict : bool, optional
-        If true, return dict, else return 3D array with pixels labeled
-        corresponding to unique particle integers (see below)
-    -------
-    Returns
-    -------
-    if return_dict == True :
-        dict
-            Dictionary of 3D DxMxN arrays the segmentation steps and labeled
-            images. Keys for dict: 'binarized', 'distance-map',
-            'maxima-points', 'maxima-mask', 'seeds', 'integer-labels'
-    if return_dict == False :
-        numpy.ndarray
-            3D DxMxN array representing segmented images with pixels labeled
-            corresponding to unique particle integers
-    """
-    print('Segmenting images...')
-    dist_map = ndi.distance_transform_edt(imgs_binarized)
-    if use_int_dist_map:
-        dist_map = dist_map.astype(np.uint16)
-    # If prompted, calculate equivalent median radius
-    if min_peak_distance == 'median':
-        regions = []
-        for i in range(imgs_binarized.shape[0]):
-            labels = measure.label(imgs_binarized[0, ...])
-            regions += measure.regionprops(labels)
-        areas = [region.area for region in regions]
-        median_slice_area = np.median(areas)
-        # Twice the radius of circle of equivalent area
-        min_peak_distance = 2 * int(round(np.sqrt(median_slice_area) // np.pi))
-        print(f'Calculated min_peak_distance: {min_peak_distance}')
-    # Calculate the local maxima with min_peak_distance separation
-    maxima = feature.peak_local_max(
-        dist_map,
-        min_distance=min_peak_distance,
-        exclude_border=False
-    )
-    # Assign a label to each point to use as seed for watershed seg
-    maxima_mask = np.zeros_like(imgs_binarized, dtype=np.uint8)
-    maxima_mask[tuple(maxima.T)] = 255
-    seeds = measure.label(maxima_mask)
-    # Release values to aid in garbage collection
-    maxima_mask = None
-    labels = segmentation.watershed(
-        -1 * dist_map, seeds, mask=imgs_binarized
-    )
-    # Convert labels to smaller datatype is number of labels allows
-    if np.max(labels) < 2**8:
-        labels = labels.astype(np.uint8)
-    elif np.max(labels) < 2**16:
-        labels = labels.astype(np.uint16)
-    # Release values to aid in garbage collection
-    seeds = None
-    # Count number of particles segmented
-    n_particles = np.max(labels)
-    if exclude_borders:
-        print(
-            '--> Number of particle(s) before border exclusion:',
-            str(n_particles))
-        print('--> Excluding border particles...')
-        labels = segmentation.clear_border(labels)
-        # Calculate number of instances of each value in label_array
-        particleIDs = np.unique(labels)
-        # Subtract 1 to account for background label
-        n_particles = len(particleIDs) - 1
-    print(
-        f'--> Segmentation complete. {n_particles} particle(s) segmented.')
-    if print_size:
-        # sys.getsizeof() doesn't represent nested objects; need to add manually
-        print('--> Size of segmentation results (GB):')
-        for key, val in segment_dict.items():
-            print(f'----> {key}: {sys.getsizeof(val) / 1E9}')
-    if return_dict:
-        segment_dict = {
-            'distance-map' : dist_map,
-            'maxima' : maxima,
-            'integer-labels' : labels,
-        }
-        return segment_dict
-    else:
-        return labels
-
-def count_segmented_voxels(segment_dict, particleID=None, exclude_zero=True):
-    """Count number of segmented voxels within particles of unique labels.
-    ----------
-    Parameters
-    ----------
-    segment_dict : dict
-        Dictionary containing segmentation routine steps, as returned from
-        watershed_segment(). Must contain key 'integer-labels'
-    particleID : int or None, optional
-        If an integer is passed, only the number of voxels within the particle
-        matching that integer are returned.
-    exclude_zero : bool, optional
-        Exclude zero label in count. Usually zero refers to background.
-        Defaults to True
-    -------
-    Returns
-    -------
-    If particleID is not None:
-        int
-            Number of voxels in particle labeled as particleID in
-            segmment_dict['integer-labels']
-    Else:
-        dict
-            Dictionary with particleID keys and integer number of voxels
-            in particle corresponding to particleID key.
-    """
-    label_array = segment_dict['integer-labels']
-    # Calculate number of instances of each value in label_array
-    particleIDs, nvoxels = np.unique(label_array, return_counts=True)
-    nvoxels_by_ID_dict = dict(zip(particleIDs, nvoxels))
-    if exclude_zero:
-        del nvoxels_by_ID_dict[0]
-    if particleID is not None:
-        try:
-            return nvoxels_by_ID_dict[particleID]
-        except KeyError:
-            raise ValueError(f'Particle ID {particleID} not found.')
-    else:
-        return nvoxels_by_ID_dict
-
-def isolate_particle(segment_dict, particleID, erode=False):
-    """Isolate a certain particle by removing all other particles in a 3D array.
-    ----------
-    Parameters
-    ----------
-    segement_dict : dict
-        Dictionary containing segmentation routine steps, as returned from
-        watershed_segment(), with at least the key: 'integer-labels' and
-        corresponding value: images with segmented particles labeled with
-        unique integers
-    particleID : int
-        Label corresponding to pixels in segment_dict['integer-labels'] that
-        will be plotted
-    erode : bool, optional
-        If True, isolated particle will be eroded before array is returned.
-    -------
-    Returns
-    -------
-    numpy.ndarray
-        3D array of the same size as segment_dict['integer-labels'] that is
-        only nonzero where pixels matched value of integer_label in original
-        array
-    """
-    imgs_single_particle = np.zeros_like(
-        segment_dict['integer-labels'], dtype=np.uint8
-    )
-    imgs_single_particle[segment_dict['integer-labels'] == particleID] = 255
-    if erode:
-        imgs_single_particle = morphology.binary_erosion(imgs_single_particle)
-    return imgs_single_particle
-
->>>>>>> 7072125e
 def create_surface_mesh(
         imgs,
         slice_crop=None,
@@ -391,10 +175,7 @@
         spatial_res=1,
         voxel_step_size=1,
         save_path=None,
-<<<<<<< HEAD
-=======
         silence=False
->>>>>>> 7072125e
 ):
     if not silence:
         print('Creating surface mesh with marching cubes algorithm...')
