--- conflicted
+++ resolved
@@ -60,23 +60,6 @@
     fig_w=7.5,
     dpi=300,
 ):
-<<<<<<< HEAD
-    """Generate plot that depicts labels as distinct colors.
-    ----------
-    Parameters
-    ----------
-    imgs_labeled : _type_
-        3D NumPy array or list of 2D arrays representing labeled images to be
-        plotted.
-    ncolors : int, optional
-        Number of distinct colors to use in plot, by default 10
-    nslices : int, optional
-        Number of slices to plot from 3D array. Defaults to 3.
-    slices : None or list, optional
-        Slice numbers to plot. Replaces n_imgs. Defaults to None.
-    fig_w : float, optional
-        Width of figure in inches, by default 7.5
-=======
     """Plot images with integer labels replaced by RGB colors.
     ----------
     Parameters
@@ -91,10 +74,6 @@
         Slice numbers to plot. Used instead of nslices. Defaults to None.
     fig_w : float, optional
         Width of figure in inches, by default 7.5
-    subplot_letters : bool, optional
-        If true, subplot letters printed underneath each image.
-        Defaults to False
->>>>>>> d18ba075
     dpi : float, optional
         Resolution (dots per inch) of figure. Defaults to 300.
     -------
@@ -105,13 +84,8 @@
     """
     total_imgs = imgs_labeled.shape[0]
     if slices is None:
-<<<<<<< HEAD
-        spacing = total_imgs // nslices
-        img_idcs = [i * spacing for i in range(nslices)]
-=======
         img_idcs = np.linspace(0, total_imgs - 1, nslices)
         img_idcs = img_idcs.astype(int)
->>>>>>> d18ba075
     else:
         nslices = len(slices)
         img_idcs = slices
@@ -498,16 +472,11 @@
     fig_w=7.5,
     dpi=300,
 ):
-<<<<<<< HEAD
     """Generate plot that depicts labels as distinct colors.
-=======
-    """Plot images with integer labels replaced by RGB colors.
->>>>>>> d18ba075
     Calls color_labels().
     ----------
     Parameters
     ----------
-<<<<<<< HEAD
     imgs_labeled : _type_
         3D NumPy array or list of 2D arrays representing labeled images to be
         plotted.
@@ -519,21 +488,6 @@
         Slice numbers to plot. Replaces n_imgs. Defaults to None.
     fig_w : float, optional
         Width of figure in inches, by default 7.5
-=======
-    imgs_labeled : list
-        List of NumPy arrays representing images to be plotted.
-    ncolors : int or None, optional
-        Number of colors to rotate through for labels. Defaults to 10.
-    nslices : int, optional
-        Number of slices to plot from 3D array. Defaults to 3.
-    slices : list or None, optional
-        Slice numbers to plot. Used instead of nslices. Defaults to None.
-    fig_w : float, optional
-        Width of figure in inches, by default 7.5
-    subplot_letters : bool, optional
-        If true, subplot letters printed underneath each image.
-        Defaults to False
->>>>>>> d18ba075
     dpi : float, optional
         Resolution (dots per inch) of figure. Defaults to 300.
     -------
@@ -543,7 +497,6 @@
         2-tuple containing matplotlib figure and axes objects
     """
     fig, axes = color_labels(
-<<<<<<< HEAD
         imgs_labeled,
         ncolors=ncolors,
         nslices=nslices,
@@ -551,10 +504,6 @@
         fig_w=fig_w,
         dpi=dpi,
     )
-=======
-        imgs_labeled, ncolors=ncolors, nslices=nslices, slices=slices,
-        fig_w=fig_w, dpi=dpi)
->>>>>>> d18ba075
     return fig, axes
 
 def plot_imgs(
